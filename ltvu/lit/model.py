--- conflicted
+++ resolved
@@ -206,13 +206,8 @@
             (
                 (r'CQ_corr_transformer\.(\d+)', r'CQ_corr_transformer.\1.net'),
                 (r'CQ_corr_transformer\.(\d+)\.net', r'CQ_corr_transformer.\1'),
-<<<<<<< HEAD
                 (r'(.*CQ_corr_transformer.*)\.self_attn\.(.*)', r'\1.self_attn.net.\2'),
                 (r'(.*CQ_corr_transformer.*)\.self_attn\.net\.(.*)', r'\1.self_attn.\2'),
-=======
-                (r'self_attn\.(.*)', r'self_attn.net.\1'),
-                (r'self_attn\.net\.(.*)', r'self_attn.\1'),
->>>>>>> c6f7c6b5
             ),
         )
 
