--- conflicted
+++ resolved
@@ -100,12 +100,6 @@
         if 'log_dict' in output_dict:
             log_dict = set_prefix_to_keys(output_dict['log_dict'], 'Val')
             self.log_dict(log_dict, batch_size=bsz, on_epoch=True, sync_dist=True)
-<<<<<<< HEAD
-            # if self.sample_step > 0:  # after sanity check done
-            #     if batch_idx % 50 == 0:
-            #         self.print_outputs(batch, output_dict, bidxs=[0])
-            # self.trainer.strategy.barrier('validation_step_end')  # processing times may vary
-=======
             if self.sample_step > 0:  # after sanity check done
                 if batch_idx % 50 == 0:
                   try:
@@ -113,7 +107,6 @@
                   except Exception as e:
                       print(f"Error in {batch['clip_uid']} print_outputs: {e}")
             self.trainer.strategy.barrier('validation_step_end')  # processing times may vary
->>>>>>> 32d9c7bc
 
     def test_step(self, batch, batch_idx, dataloader_idx=None):
         pass
