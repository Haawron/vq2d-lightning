--- conflicted
+++ resolved
@@ -79,11 +79,7 @@
         self.save_hyperparameters(ignore='config')  # to avoid saving unresolved config as a hyperparameter
         self.save_hyperparameters(OmegaConf.to_container(config, resolve=True))  # to save the config in the checkpoint
         self.sample_step = 0
-<<<<<<< HEAD
-        self.use_hnm = config.get('use_hnm', False)
-=======
         self.use_hnm = config.get('use_hnm')
->>>>>>> 5aa6e181
 
         self.rt_pos_query = config.get('rt_pos_query')
 
@@ -92,12 +88,7 @@
     def training_step(self, batch, batch_idx):
         bsz = batch['segment'].shape[0]
         extra_args = {}
-<<<<<<< HEAD
-        if self.use_hnm is not None:
-            extra_args['use_hnm']=True
-=======
         extra_args['use_hnm'] = self.use_hnm
->>>>>>> 5aa6e181
         if self.rt_pos_query is not None:
             self.late_epoch_rt_pos = self.rt_pos_query.late_epoch_rt_pos
             self.mode = self.rt_pos_query.mode
