--- conflicted
+++ resolved
@@ -22,14 +22,10 @@
 
 
 class PerSegmentWriter(BasePredictionWriter):
-<<<<<<< HEAD
-    def __init__(self, output_dir, official_anns_dir,test_submit=False):
-=======
     def __init__(self,
         output_dir,
         test_submit = False,
     ):
->>>>>>> 70fd567c
         super().__init__(write_interval="batch")
         self.p_tmp_outdir = Path(output_dir) / 'tmp'
         self.p_tmp_outdir.mkdir(parents=True, exist_ok=True)
@@ -41,7 +37,6 @@
             p_tmp.unlink()
         self.rank_seg_preds = []
         self.test_submit = test_submit
-        self.official_anns_dir = official_anns_dir
 
         if self.test_submit:
             self.split = 'test_unannotated'
@@ -105,11 +100,7 @@
             # TODO: Below should be handled by a separate evaluation script
 
             # get final predictions
-<<<<<<< HEAD
-            final_preds = get_final_preds(qset_preds, split=split, official_anns_dir=self.official_anns_dir)
-=======
             final_preds = get_final_preds(qset_preds, split=self.split)
->>>>>>> 70fd567c
 
             # write the final predictions to json
             json.dump(final_preds, self.p_pred.open('w'))
@@ -137,14 +128,10 @@
         ModelSummary(max_depth=2),
         LearningRateMonitor(),
         TQDMProgressBar(refresh_rate=1 if enable_progress_bar else 20, leave=True),
-<<<<<<< HEAD
-        PerSegmentWriter(output_dir=runtime_outdir, official_anns_dir=config.dataset.official_anns_dir, test_submit=config.dataset.get('test_submit',False)),
-=======
         PerSegmentWriter(
             output_dir=runtime_outdir,
             test_submit=config.dataset.get('test_submit', False),
         ),
->>>>>>> 70fd567c
     ]
     if enable_checkpointing:
         ckpt_callback_iou = ModelCheckpoint(
