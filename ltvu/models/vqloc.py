import itertools
from typing import Iterable, Callable
from collections import OrderedDict

import torch.nn as nn
import torch
import torch.nn.functional as F
from einops import rearrange, repeat
import math
from tqdm import tqdm

import random
from transformers import Dinov2Model
from geomloss import SamplesLoss

from ltvu.loss import get_losses_with_anchor
from ltvu.bbox_ops import bbox_xyhwToxyxy, generate_anchor_boxes_on_regions


base_sizes = torch.tensor([[16, 16], [32, 32], [64, 64], [128, 128]], dtype=torch.float32)    # 4 types of size
aspect_ratios = torch.tensor([0.5, 1, 2], dtype=torch.float32)                                # 3 types of aspect ratio
n_base_sizes = base_sizes.shape[0]
n_aspect_ratios = aspect_ratios.shape[0]


def detach_dict(d):
    # recursively detach all tensors in a dict
    for k, v in d.items():
        if isinstance(v, dict):
            d[k] = detach_dict(v)
        elif isinstance(v, torch.Tensor):
            d[k] = v.detach()
    return d


def build_backbone(backbone_name, backbone_type):
    if backbone_name == 'dinov2':
        assert backbone_type in ['vits14', 'vitb14', 'vitl14', 'vitg14']
        import warnings
        with warnings.catch_warnings():
            warnings.simplefilter('ignore', UserWarning)
            warnings.simplefilter('ignore', FutureWarning)
            backbone = torch.hub.load('facebookresearch/dinov2', 'dinov2_{}'.format(backbone_type))
        down_rate = 14
        if backbone_type == 'vitb14':
            backbone_dim = 768
        elif backbone_type == 'vits14':
            backbone_dim = 384
        elif backbone_type == 'vitl14':
            backbone_dim = 1024
        elif backbone_type == 'vitg14':
            backbone_dim = 1536
        else:
            raise NotImplementedError
    elif backbone_name == 'dinov2-hf':  # why not torch.hub? => just because I prefer huggingface
        backbone = Dinov2Model.from_pretrained('facebook/dinov2-base')
        down_rate = 14
        backbone_dim = 768
    else:
        raise NotImplementedError
    return backbone, down_rate, backbone_dim


def BasicBlock_Conv2D(in_dim, out_dim):
    module = nn.Sequential(
        nn.Conv2d(in_dim, out_dim, 3, padding=1),
        nn.BatchNorm2d(out_dim),
        nn.LeakyReLU(inplace=True))
    return module


# https://github.com/mit-han-lab/temporal-shift-module/blob/master/ops/temporal_shift.py
class TemporalShift(nn.Module):
    def __init__(self, net, num_frames=32, n_div=8):
        super(TemporalShift, self).__init__()
        self.net = net
        self.num_frames = num_frames
        self.fold_div = n_div

    def forward(self, tgt, *args, **kwargs):
        tgt = self.shift(tgt, self.num_frames, fold_div=self.fold_div)
        return self.net(tgt, *args, **kwargs)

    @staticmethod
    def shift(x, t, fold_div=8):
        nt, hw, c = x.size()
        h, w = int(hw ** 0.5), int(hw ** 0.5)
        b = nt // t
        x = rearrange(x, '(b t) (h w) c -> b t c h w', b=b, t=t, h=h, w=w)

        fold = c // fold_div
        out = torch.zeros_like(x)
        out[:, :-1, :fold] = x[:, 1:, :fold]  # shift left
        out[:, 1:, fold: 2 * fold] = x[:, :-1, fold: 2 * fold]  # shift right
        out[:, :, 2 * fold:] = x[:, :, 2 * fold:]  # not shift

        return rearrange(out, 'b t c h w -> (b t) (h w) c')


class TemporalShiftConv(TemporalShift):
    def forward(self, x):
        bt, c, h, w = x.shape
        x = rearrange(x, '(b t) c h w -> (b t) (h w) c', t=self.num_frames)
        x = self.shift(x, self.num_frames, fold_div=self.fold_div)
        x = rearrange(x, '(b t) (h w) c -> (b t) c h w', t=self.num_frames, h=h)
        return self.net(x)


class IntermediateFeatureExtractor:
    def __init__(self, model: nn.Module, layer_ids: Iterable[str]):
        self.model = model
        self.layer_ids = layer_ids
        self.features = {layer: torch.empty(0) for layer in layer_ids}

        for layer_id in layer_ids:
            layer = dict([*self.model.named_modules()])[layer_id]
            layer.register_forward_hook(self.save_outputs_hook(layer_id))

    def save_outputs_hook(self, layer_id: str) -> Callable:
        def fn(_, __, output):
            self.features[layer_id] = output
        return fn


class InferenceContext:
    def __init__(self, fp32_mm_precision, enable_autocast, autocast_dtype, enable_no_grad):
        self.fp32_mm_precision = fp32_mm_precision
        self.enable_no_grad = enable_no_grad
        self.enable_autocast = enable_autocast
        self.autocast_dtype = autocast_dtype
        self.prec_prev = None

    def __enter__(self):
        self.prec_prev = torch.get_float32_matmul_precision()
        torch.set_float32_matmul_precision(self.fp32_mm_precision)
        if self.enable_no_grad:
            self.no_grad = torch.no_grad()
            self.no_grad.__enter__()
        self.autocast = torch.autocast(device_type='cuda', dtype=self.autocast_dtype, enabled=self.enable_autocast)
        self.autocast.__enter__()

    def __exit__(self, exc_type, exc_value, traceback):
        self.autocast.__exit__(exc_type, exc_value, traceback)
        if self.enable_no_grad:
            self.no_grad.__exit__(exc_type, exc_value, traceback)
        torch.set_float32_matmul_precision(self.prec_prev)


class ClipMatcher(nn.Module):
    def __init__(self,
        compile_backbone = True,
        backbone_precision = 'bf16',
        backbone_fp32_mm_precision = 'medium',

        # model structure
        backbone_name = 'dinov2',
        backbone_type = 'vitb14',
        window_transformer = 5,  # sec
        resolution_transformer = 8,
        num_anchor_regions = 16,
        num_layers_st_transformer = 3,
        apply_sttx_mask = True,
        transformer_dropout = 0.,
        fix_backbone = True,

        # input size
        query_size = 448,
        clip_size_fine = 448,
        clip_size_coarse = 448,
        clip_num_frames = 30,

        # loss weights
        positive_threshold = .2,
        logit_scale = 1.,
        weight_bbox_center = 1.,
        weight_bbox_hw = 1.,
        weight_bbox_giou = .3,
        weight_prob = 100.,
        late_reduce = False,

        #### experiment-specific ####
        num_layers_cq_corr_transformer: int = 1,
        nhead_stx: int = 4,
        t_short: int = 4,  # frames
        no_reduce=False,

        # EPQ (HQQ)
        sim_between: str = 'query',

        # cls token score
        enable_cls_token_score = False,
        cls_norm = False,
        cls_repair_neighbor = False,
        cls_scaling = 1,
        cls_scaling_type = 'softmax',
        cls_learnable_scaling = False,

        # PCA Guide
        enable_pca_guide: bool = False,
        guide_from: str = 'backbone',
        guide_to_stx: bool = False,
        weight_singular: float = 0.,
        weight_entropy: float = 0.,
        weight_sinkhorn: float = 0.,
        singular_include_first: bool = True,
        entropy_include_first: bool = True,
        rank_pca: int = 4,
        ignore_border: bool = False,

        # temporal shift
        enable_temporal_shift_stx: bool = False,
        enable_temporal_shift_conv_summary: bool = False,

        conv_summary_layers: int = 0,
        conv_summary_1d_layers: int = 0,
        conv_summary_1d_first: bool = False,
        type_pe_stx: str | None = None,
        num_layers_small_cq_corr_transformer: int = 0,
        num_layers_short_term_spatio_temporal_transformer: int = 0,
        num_layers_self_spatial_transformer: int = 0,

        debug = False,
        **kwargs
    ) -> None:
        super().__init__()

        # argument validation
        if enable_pca_guide:
            if guide_from == 'reduce':
                if late_reduce:
                    raise ValueError(f'PCA {guide_from=} from reduce layer with {late_reduce=} will be the same as guiding from backbone')

        if 'guide_to_stst' in kwargs:
            raise ValueError(
                'guide_to_stst is deprecated, revert to the commit 33b24363a6a48514ad95d2d256fc59dbddf59918')

        if kwargs.get('num_layers_stst_decoder', 0) > 0:
            raise ValueError(
                'Setting num_layers_stst_decoder > 0 is deprecated, revert to the commit 33b24363a6a48514ad95d2d256fc59dbddf59918')


        self.backbone, self.down_rate, self.backbone_dim = build_backbone(backbone_name, backbone_type)
        self.backbone_name = backbone_name
        prec = backbone_precision  # alias
        dtypes = {'bf16': torch.bfloat16, 'fp32': torch.float32, 'fp16': torch.float16}
        self.backbone_dtype = dtypes[prec]
        self.backbone_autocast = prec != 'fp32'
        self.backbone_fp32_mm_precision = backbone_fp32_mm_precision

        self.query_size = query_size
        self.clip_size_fine = clip_size_fine
        self.clip_size_coarse = clip_size_coarse

        self.query_feat_size = self.query_size // self.down_rate
        self.clip_feat_size_fine = self.clip_size_fine // self.down_rate
        self.clip_feat_size_coarse = self.clip_size_coarse // self.down_rate

        self.window_transformer = window_transformer
        self.resolution_transformer = resolution_transformer
        self.num_anchor_regions = num_anchor_regions
        self.transformer_dropout = transformer_dropout
        self.fix_backbone = fix_backbone

        self.positive_threshold = positive_threshold
        self.logit_scale = logit_scale
        self.weight_bbox_center = weight_bbox_center
        self.weight_bbox_hw = weight_bbox_hw
        self.weight_bbox_giou = weight_bbox_giou
        self.weight_prob = weight_prob
        self.enable_cls_token_score = enable_cls_token_score
        self.cls_norm = cls_norm
        self.cls_repair_neighbor = cls_repair_neighbor
        self.cls_scaling = cls_scaling
        self.cls_scaling_type = cls_scaling_type
        self.cls_learnable_scaling = cls_learnable_scaling
        if self.enable_cls_token_score:
            if self.cls_learnable_scaling:
                self.scaling_param = torch.nn.Parameter(torch.tensor(float(self.cls_scaling)))
            if self.cls_scaling_type == 'layernorm':
                self.cls_scaling_norm = nn.LayerNorm(self.clip_feat_size_fine * self.clip_feat_size_coarse)
            elif self.cls_scaling_type == 'batchnorm':
                self.cls_scaling_norm = nn.BatchNorm1d(self.clip_feat_size_fine * self.clip_feat_size_coarse)

        self.late_reduce = late_reduce
        self.no_reduce = no_reduce
        self.num_layers_cq_corr_transformer = num_layers_cq_corr_transformer
        self.apply_sttx_mask = apply_sttx_mask
        self.t_short = t_short

        self.sim_between = sim_between

        self.enable_pca_guide = enable_pca_guide
        self.guide_from = guide_from
        self.guide_to_stx = guide_to_stx

        self.weight_singular = weight_singular
        self.weight_entropy = weight_entropy
        self.weight_sinkhorn = weight_sinkhorn
        self.rank_pca = rank_pca
        self.singular_include_first = singular_include_first
        self.entropy_include_first = entropy_include_first
        self.ignore_border = ignore_border

        self.enable_temporal_shift_stx = enable_temporal_shift_stx
        self.enable_temporal_shift_conv_summary = enable_temporal_shift_conv_summary

        self.conv_summary_layers = conv_summary_layers
        self.conv_summary_1d_layers = conv_summary_1d_layers
        self.conv_summary_1d_first = conv_summary_1d_first
        self.type_pe_stx = type_pe_stx

        self.num_layers_small_cq_corr_transformer = num_layers_small_cq_corr_transformer
        self.num_layers_short_term_spatio_temporal_transformer = num_layers_short_term_spatio_temporal_transformer
        self.num_layers_self_spatial_transformer = num_layers_self_spatial_transformer

        self.anchors_xyhw = generate_anchor_boxes_on_regions(
            image_size=[self.clip_size_coarse, self.clip_size_coarse],
            num_regions=[self.num_anchor_regions, self.num_anchor_regions])
        self.anchors_xyhw = self.anchors_xyhw / self.clip_size_coarse   # [R^2*N*M,4], value range [0,1], represented by [c_x,c_y,h,w] in torch axis
        self.anchors_xyxy = bbox_xyhwToxyxy(self.anchors_xyhw)  # non-trainable, [R^2*N*M,4]

        if fix_backbone:
            for param in self.backbone.parameters():
                param.requires_grad = False
            self.backbone.eval()  # also done in the trainer
        layer_ids = []
        if enable_cls_token_score:
            # check layer names by printing `list(dict([*backbone.named_modules()]).keys())`
            layer_ids.append('encoder.layer.10.layer_scale2')
        # self.hidden_state_extractor = IntermediateFeatureExtractor(self.backbone, layer_ids)
        if compile_backbone:
            self.backbone = torch.compile(self.backbone)
            self.get_cross_cls_attn_score = torch.compile(self.get_cross_cls_attn_score)

        # feature reduce layer
        if not self.no_reduce:
            self.reduce = nn.Sequential(
                nn.Conv2d(self.backbone_dim, 256, 3, padding=1),
                nn.BatchNorm2d(256),
                nn.LeakyReLU(inplace=True),
                nn.Conv2d(256, 256, 3, padding=1),
                nn.BatchNorm2d(256),
                nn.LeakyReLU(inplace=True),
            )

        # clip-query correspondence
        self.CQ_corr_transformer = []
        self.nhead = nhead_stx
        stx_in_dim = self.backbone_dim if self.late_reduce or self.no_reduce else 256

        if self.type_pe_stx is None:
            self.pe_stx = None
        else:
            dummy = torch.zeros(1, 1 + 1024, stx_in_dim)
            emb = self.backbone.embeddings.interpolate_pos_encoding(dummy, 448, 448)[:, 1:]  # [1,1024,768]
            if self.type_pe_stx == '3d':  # 25M params
                self.pe_stx = repeat(emb, '1 (h w) c -> 1 t (h w) c', t=clip_num_frames, h=self.clip_feat_size_coarse).clone()
            elif self.type_pe_stx == '2d':  # 0.8M params
                self.pe_stx = emb[:, None]  # [1,1,h*w,c]
            self.pe_stx = nn.parameter.Parameter(self.pe_stx)

        for _ in range(self.num_layers_cq_corr_transformer):
            self.CQ_corr_transformer.append(
                torch.nn.TransformerDecoderLayer(
                    d_model=stx_in_dim,
                    nhead=self.nhead,
                    dim_feedforward=stx_in_dim*4,
                    dropout=transformer_dropout,
                    activation='gelu',
                    batch_first=True
                )
            )
        self.CQ_corr_transformer = nn.ModuleList(self.CQ_corr_transformer)

        if self.enable_temporal_shift_stx:
            new_modules = []
            for stx_layer in self.CQ_corr_transformer:
                stx_layer.self_attn = TemporalShift(stx_layer.self_attn, num_frames=clip_num_frames, n_div=8)
                new_modules.append(stx_layer)
            self.CQ_corr_transformer = nn.ModuleList(new_modules)

        if self.num_layers_small_cq_corr_transformer > 0:
            self.small_stx = nn.TransformerDecoder(
                nn.TransformerDecoderLayer(
                    d_model=256,
                    nhead=self.nhead,
                    dim_feedforward=2048,
                    dropout=transformer_dropout,
                    activation='gelu',
                    batch_first=True),
                num_layers=self.num_layers_small_cq_corr_transformer)
            self.small_stx = torch.compile(self.small_stx)
        else:
            self.small_stx = None

        # feature downsample layers
        sttx_in_dim = self.backbone_dim if self.no_reduce else 256
        self.num_head_layers, self.down_heads = int(math.log2(self.clip_feat_size_coarse)), []
        for i in range(self.num_head_layers-1):
            self.down_heads.append(
                nn.Sequential(
                nn.Conv2d(sttx_in_dim, sttx_in_dim, 3, stride=2, padding=1),
                nn.BatchNorm2d(sttx_in_dim),
                nn.LeakyReLU(inplace=True),
            ))
        self.down_heads = nn.ModuleList(self.down_heads)

        if self.conv_summary_layers > 0:
            def conv_block(in_dim, out_dim):
                return nn.Sequential(OrderedDict([
                    ('conv', nn.Conv2d(in_dim, out_dim, 3, padding=1)),
                    ('bn', nn.BatchNorm2d(out_dim)),
                    ('relu', nn.LeakyReLU(inplace=True))
                ]))
            self.conv_summary = nn.ModuleList([conv_block(256, 256) for _ in range(self.conv_summary_layers)])
        else:
            self.conv_summary = None

        if self.conv_summary_1d_layers > 0:
            def conv_block(in_dim, out_dim):
                return nn.Sequential(OrderedDict([
                    ('conv', nn.Conv1d(in_dim, out_dim, 3, padding=1)),
                    ('bn', nn.BatchNorm1d(out_dim)),
                    ('relu', nn.LeakyReLU(inplace=True))
                ]))
            self.conv_summary_1d = nn.ModuleList([conv_block(256, 256) for _ in range(self.conv_summary_1d_layers)])
        else:
            self.conv_summary_1d = None

        if self.enable_temporal_shift_conv_summary:
            assert self.conv_summary is not None, 'conv_summary must be enabled to use temporal shift'
            # shift only the first layer
            self.conv_summary[0].conv = TemporalShiftConv(self.conv_summary[0].conv, num_frames=clip_num_frames, n_div=8)

        # spatial-temporal PE
        self.pe_3d = torch.zeros(1, clip_num_frames * self.resolution_transformer ** 2, sttx_in_dim)
        self.pe_3d = nn.parameter.Parameter(self.pe_3d)

        if self.num_layers_self_spatial_transformer > 0:
            self.self_stx = nn.TransformerEncoder(
                nn.TransformerEncoderLayer(
                    d_model=sttx_in_dim,
                    nhead=8,
                    dim_feedforward=2048,
                    dropout=transformer_dropout,
                    activation='gelu',
                    batch_first=True),
                num_layers=self.num_layers_self_spatial_transformer)
            self.self_stx = torch.compile(self.self_stx)
        else:
            self.self_stx = None

        # spatial-temporal transformer layer
        self.feat_corr_transformer = []
        self.num_layers_st_transformer = num_layers_st_transformer
        sttx_in_feeddim = 3072 if self.no_reduce else 2048
        for _ in range(self.num_layers_st_transformer):
            self.feat_corr_transformer.append(
                    torch.nn.TransformerEncoderLayer(
                        d_model=sttx_in_dim,
                        nhead=8,
                        dim_feedforward=sttx_in_feeddim,
                        dropout=transformer_dropout,
                        activation='gelu',
                        batch_first=True))
        self.feat_corr_transformer = nn.ModuleList(self.feat_corr_transformer)
        self.temporal_mask = None

        if self.num_layers_short_term_spatio_temporal_transformer > 0:
            self.stst_transformer = nn.TransformerEncoder(
                nn.TransformerEncoderLayer(
                    d_model=256,
                    nhead=8,
                    dim_feedforward=1024,
                    dropout=transformer_dropout,
                    activation='gelu',
                    batch_first=True),
                num_layers=self.num_layers_short_term_spatio_temporal_transformer)
            self.stst_transformer = torch.compile(self.stst_transformer)
        else:
            self.stst_transformer = None

        # output head
        self.head = Head(in_dim=256, in_res=self.resolution_transformer, out_res=self.num_anchor_regions)

        if self.weight_sinkhorn > 0:
            self.sinkhorn = SamplesLoss("sinkhorn", p=2, blur=0.05)
        else:
            self.sinkhorn = None

        self.debug = debug

    def init_weights_linear(self, m):
        if type(m) == nn.Linear:
            #nn.init.xavier_uniform_(m.weight)
            nn.init.normal_(m.weight, mean=0.0, std=1e-6)
            nn.init.normal_(m.bias, mean=0.0, std=1e-6)

    def get_cross_cls_attn_score(self, latent_query, latent_clip, scaling_factor=1, cls_scaling_type='softmax'):
        """
        latent_query: [b,1,c]
        latent_clip: [b*t,n,c]
        """
        BT, N, C = latent_clip.shape
        B = latent_query.shape[0]
        T = BT // B

        if self.cls_repair_neighbor:
            w = self.clip_feat_size_coarse
            feat = rearrange(latent_clip, '(b t) (h w) c -> b t h w c', b=B, t=T, w=w)
            neighbor_patches = torch.cat([
                rearrange(feat[:, :, 0:2, 2:4], '... hh ww c -> ... (hh ww) c'),  # [b,t,2,2,c] -> [b,t,4,c]
                rearrange(feat[:, :, 2:4, 0:4], '... hh ww c -> ... (hh ww) c'),  # [b,t,2,4,c] -> [b,t,8,c]
            ], dim=2)  # [b,t,12,c]
            neighbor_norm_mean = neighbor_patches.norm(dim=-1, keepdim=True).mean(dim=-2, keepdim=True)  # [b,t,1,1]
            neighbor_mean = neighbor_patches.mean(dim=2, keepdim=True)  # [b,t,1,c]
            neighbor_mean /= neighbor_mean.norm(dim=-1, keepdim=True)
            neighbor_mean *= neighbor_norm_mean
            neighbor_mean = rearrange(neighbor_mean, 'b t 1 c -> (b t) 1 c')
            latent_clip[:, [0, 1, w, w+1]] = neighbor_mean

        last_layer = self.backbone.encoder.layer[-1]
        Q_query = last_layer.attention.attention.query(latent_query)  # [b,1,c]
        K_clip = last_layer.attention.attention.key(latent_clip)  # [b*t,n,c]

        Q_query = repeat(Q_query, 'b 1 c -> (b t) 1 c', t=T)
        attn = torch.bmm(Q_query, K_clip.transpose(1, 2)) / C ** 0.5  # [b*t,1,n]
        if self.cls_learnable_scaling:
            scaling_factor = self.scaling_param

        self.cls_mean_before_bn, self.cls_std_before_bn = attn.mean(dim=-1).mean().item(), attn.std(dim=-1).mean().item()
        if cls_scaling_type == 'softmax':
            attn = F.softmax(attn, dim=-1) * scaling_factor  # [b*t,1,n]
        elif cls_scaling_type == 'softmax_w_clamp':
            attn = torch.clamp(F.softmax(attn, dim=-1) * scaling_factor, min=0, max=1)  # [b*t,1,n]
        elif cls_scaling_type == 'sigmoid':
            attn = F.sigmoid(attn) * scaling_factor  # [b*t,1,n]
            attn = attn.to(latent_query.dtype)
        elif cls_scaling_type == 'sigmoid_mean':
            attn = F.sigmoid(attn - attn.mean(dim=-1, keepdim=True)) * scaling_factor  # [b*t,1,n]
            attn = attn.to(latent_query.dtype)
        elif cls_scaling_type == 'direct':
            attn = attn * scaling_factor
        elif cls_scaling_type in ['layernorm','batchnorm']:
            attn = self.cls_scaling_norm(attn) * scaling_factor
        else:
            attn = F.softmax(attn, dim=-1) * scaling_factor  # [b*t,1,n]
        self.cls_mean_after_bn, self.cls_std_after_bn = attn.mean(dim=-1).mean().item(), attn.std(dim=-1).mean().item()

        if self.cls_norm:
            h, w = self.clip_feat_size_fine, self.clip_feat_size_coarse
            attn = rearrange(attn, 'bt 1 (h w) -> bt 1 h w', h=h, w=w)
            remaining_patches = torch.cat([attn[:, :, 0:2, 2:].flatten(start_dim=-2), attn[:, :, 2:, :].flatten(start_dim=-2)], dim=-1)
            remaining_mean = remaining_patches.mean(dim=-1, keepdim=True)
            attn[:, :, 0:2, 0:2]  = remaining_mean.unsqueeze(-1).expand(-1, -1, 2, 2)
            attn = rearrange(attn, 'bt 1 h w -> bt 1 (h w)')
        attn = repeat(attn, '(b t) 1 n2 -> (b t H) n1 n2', b=B, H=self.nhead, n1=N, n2=N)

        return attn

    def compute_pca_score_map(self, guide_feat):
        b = guide_feat.shape[0]
        _feat = rearrange(guide_feat, 'b c h w -> b (h w) c')  # [b,h2*w2,c]
        _feat = _feat - _feat.mean(dim=1, keepdim=True)  # [b,h2*w2,c]
        score_maps = []  # [b,h2*w2,H]
        for bidx in range(b):
            U, S, V = torch.pca_lowrank(_feat[bidx], q=1+self.nhead)  # [h2*w2,1+H], [1+H], [c,1+H]
            score_map = torch.matmul(_feat[bidx], V[:, 1:])  # [h2*w2,c] @ [c,H] -> [h2*w2,H]
            score_maps.append(score_map)
        score_maps = torch.stack(score_maps)  # [b,h2*w2,H]
        score_maps = 1. - torch.exp(-1 * score_maps ** 2 / 1000)  # [b,h2*w2,H]
        return score_maps

    def extract_feature(self, x) -> dict:
        hidden_states = {}

        if self.backbone_name == 'dino':
            b, _, h_origin, w_origin = x.shape
            feat = self.backbone.get_intermediate_layers(x, n=1)[0]
            cls_token = feat[:, :1, :]  # [b,1,c]
            feat = feat[:, 1:, :]  # we discard the [CLS] token   # [b, h*w, c]
            h, w = int(h_origin / self.backbone.patch_embed.patch_size), int(w_origin / self.backbone.patch_embed.patch_size)
            dim = feat.shape[-1]
            feat = feat.reshape(b, h, w, dim).permute(0,3,1,2)

        elif self.backbone_name in ['dinov2', 'dinov2-hf']:
            b, _, h_origin, w_origin = x.shape
            if 'hf' in self.backbone_name:
                x_forward_outs = self.backbone.forward(x, output_hidden_states=True)
                feat = x_forward_outs.last_hidden_state
                hidden_states = x_forward_outs.hidden_states[-2]
                cls_token = rearrange(feat[:, :1, :], 'b 1 c -> b c 1')
                feat = feat[:, 1:, :]  # we discard the [CLS] token   # [b, h*w, c]
                h = int(h_origin / self.down_rate)
                w = int(w_origin / self.down_rate)
            else:
                feat, cls_token = self.backbone.get_intermediate_layers(x, n=1, return_class_token=True)
                h = int(h_origin / self.backbone.patch_embed.patch_size[0])
                w = int(w_origin / self.backbone.patch_embed.patch_size[1])
            dim = feat.shape[-1]
            feat = feat.reshape(b, h, w, dim).permute(0,3,1,2)  # [b,c,h,w]

        else:
            raise NotImplementedError

        if torch.isnan(feat).any():
            raise ValueError('nan in feature')

        return {
            'feat': feat,
            'cls': cls_token,
            'h': h, 'w': w,
            'hidden_states': hidden_states
        }


    def get_vqloc_sttx_mask(self, src, t):
        if not torch.is_tensor(self.temporal_mask):
            device = src.device
            hw = src.shape[1] // t
            thw = src.shape[1]
            mask = torch.ones(thw, thw, device=device).float() * float('-inf')

            window_size = self.window_transformer // 2

            for i in range(t):
                min_idx = max(0, (i-window_size)*hw)
                max_idx = min(thw, (i+window_size+1)*hw)
                mask[i*hw: (i+1)*hw, min_idx: max_idx] = 0.0
            # mask = mask.to(src.device)
            self.temporal_mask = mask
        return self.temporal_mask

    def replicate_for_hnm(self, query_feat, clip_feat):
        '''
        query_feat in shape [b,c,h,w]
        clip_feat in shape [b*t,c,h,w]
        '''
        b = query_feat.shape[0]
        bt = clip_feat.shape[0]
        t = bt // b

        clip_feat = rearrange(clip_feat, '(b t) c h w -> b t c h w', b=b, t=t)

        new_clip_feat, new_query_feat = [], []
        for i in range(b):
            for j in range(b):
                new_clip_feat.append(clip_feat[i])
                new_query_feat.append(query_feat[j])

        new_clip_feat = torch.stack(new_clip_feat)      # [b^2,t,c,h,w]
        new_query_feat = torch.stack(new_query_feat)    # [b^2,c,h,w]

        new_clip_feat = rearrange(new_clip_feat, 'b t c h w -> (b t) c h w')
        return new_clip_feat, new_query_feat

    def backbone_context(self):
        return InferenceContext(
            self.backbone_fp32_mm_precision,
            self.backbone_autocast,
            self.backbone_dtype,
            self.fix_backbone)

    def forward_conv_summary_1d(self, clip_feat, output_dict, get_intermediate_features = False):
        _, _, h, w = clip_feat.shape
        clip_feat = rearrange(clip_feat, 'b c h w -> b c (h w)')
        for conv in self.conv_summary_1d:
            clip_feat = clip_feat + conv(clip_feat)
        clip_feat = rearrange(clip_feat, 'b c (h w) -> b c h w', h=h, w=w)

        if get_intermediate_features:
            output_dict['feat']['clip']['conv_1d'] = clip_feat.clone()

        return clip_feat

    def forward_conv_summary(self, clip_feat, output_dict, get_intermediate_features = False):
        for conv in self.conv_summary:
            clip_feat = clip_feat + conv(clip_feat)

        if get_intermediate_features:
            output_dict['feat']['clip']['conv'] = clip_feat.clone()

        return clip_feat

    def extract_rt_feat(self,
        segment,
        query,
        rt_pos_queries = None,
        **kwargs
    ):
        b, t = segment.shape[:2]
        with self.backbone_context():
            rt_pos_queries = rearrange(rt_pos_queries, 'b t c h w -> (b t) c h w') # [b*t,c,h,w]
            rt_pos_queries_feat_dict = self.extract_feature(rt_pos_queries)
            query_feat_dict = self.extract_feature(query)
            rt_pos_queries_cls, query_cls = rt_pos_queries_feat_dict['cls'], query_feat_dict['cls']
            query_cls = rearrange(query_cls, 'b c 1 -> b 1 c') # [b,1,c]
            rt_pos_queries_cls = rearrange(rt_pos_queries_cls.squeeze(-1), '(b t) c -> b t c', b= b, t=t) # [b,t,c]
        return rt_pos_queries_cls, query_cls


    def forward(
        self,
        segment,
        query,
        compute_loss = False,
        training = True,
        before_query_mask: None | torch.Tensor = None,
        gt_probs: None | torch.Tensor = None,
        gt_bboxes: None | torch.Tensor = None,  # yxyx
        use_hnm = False,
        rt_pos_queries = None,
        rt_pos_top_k = 1,
        rt_pos_idx = None, # -1 means not gt
        rt_pos = False,
        sim_mode = 'max',
        sim_thr = 0.0,
        enable_rt_pq_threshold=False,

        get_intermediate_features = False,

        max_epochs = None,
        cur_epoch = None,
        **kwargs
    ):
        '''
        clip: in shape [b,t,c,h,w]
        query: in shape [b,c,h2,w2]
        before_query_mask:
        gt_bboxes:
        '''
        b, t = segment.shape[:2]
        device = segment.device
        output_dict = {'feat': {'clip': {}, 'query': {}, 'guide': {}}}

        segment = rearrange(segment, 'b t c h w -> (b t) c h w')
        with self.backbone_context():
            clip_feat_dict = self.extract_feature(segment)
            query_feat_dict = self.extract_feature(query)

        if rt_pos and (random.randint(0, 1) == 1 or self.debug):
            rt_pos_queries = rearrange(rt_pos_queries, 'b t c h w -> (b t) c h w') # [b*t,c,h,w]
            with self.backbone_context():
                rt_pos_queries_feat_dict = self.extract_feature(rt_pos_queries)
            rt_pos_queries_cls, query_cls = rt_pos_queries_feat_dict['cls'], query_feat_dict['cls']  # [b*t,c], [b,c,1]
            query_cls = rearrange(query_cls, 'b c 1 -> b 1 c').expand(-1, t, -1) # [b,t,c]
            rt_pos_queries_cls = rearrange(rt_pos_queries_cls.squeeze(-1), '(b t) c -> b t c', b= b, t=t) # [b,t,c]
            if get_intermediate_features:
                output_dict['feat']['rt_pos_query'] = rt_pos_queries_cls.clone()
                output_dict['feat']['rt_query'] = query_cls.clone()

            valid_gt_mask = rt_pos_idx != -1  # [b,t]

            if self.sim_between in ['positives', 'positives_multinomial']:  # sim between query and rt_pos_queries
                _norms = torch.norm(rt_pos_queries_cls, dim=-1, keepdim=True)  # [b,t,1]
                _cls = rt_pos_queries_cls / torch.maximum(_norms, torch.tensor(1e-6, device=device))  # [b,t,c]
                simmat = torch.einsum('bsc,btc->bst', _cls, _cls)  # [b,t,t]
                sim = []  # [b,t]
                for bidx in range(b):
                    sim.append(simmat[bidx, valid_gt_mask[bidx]].mean(dim=0))  # [t]
                sim = torch.stack(sim)  # [b,t]
            elif self.sim_between == 'query':  # sim between query and rt_pos_queries
                sim = F.cosine_similarity(rt_pos_queries_cls, query_cls, dim=-1) # [b,t]

            sim_mask = (sim > sim_thr) & valid_gt_mask # [b,t]
            sim_mask_num = sim_mask.sum() / b
            batch_has_valid = sim_mask.any(dim=-1) # [b]

            rand_indices_per_batch = torch.zeros(b, dtype=torch.long, device=sim.device)  # [b]
            if batch_has_valid.any():
                valid_sim_mask = sim_mask.float()  # [b, t]
                if self.sim_between == 'positives_multinomial':
                    valid_sim = sim * valid_sim_mask  # [b,t]
                    # valid_sim = 1 + sim * valid_sim_mask  # [b,t]
                    valid_sim = valid_sim / (valid_sim.sum(dim=-1, keepdim=True) + 1e-6)  # [b,t]
                    rand_indices_per_batch[batch_has_valid] = torch.multinomial(valid_sim[batch_has_valid], 1).squeeze(1)  # [b]
                else:
                    rand_indices_per_batch[batch_has_valid] = torch.multinomial(valid_sim_mask[batch_has_valid], 1).squeeze(1)  # [b]


            if sim_mode == 'max':
                masked_sim = sim.masked_fill(~valid_gt_mask, float('-inf'))
                top_sim_idx = masked_sim.argmax(dim=-1)  # [b,1]
            elif sim_mode == 'min':
                masked_sim = sim.masked_fill(~valid_gt_mask, float('inf'))
                top_sim_idx = masked_sim.argmin(dim=-1)  # [b,1]

            final_top_sim_idx = torch.where(batch_has_valid, rand_indices_per_batch, top_sim_idx)  # [b, 1]
            rt_pos_queries = rearrange(rt_pos_queries, '(b t) c h w -> b t c h w', b=b, t=t) # [b,t,c,h,w]

            if enable_rt_pq_threshold:
                query = rt_pos_queries[torch.arange(b), final_top_sim_idx]  # [b, c, h2, w2]
            else:
                query = rt_pos_queries[torch.arange(b), top_sim_idx] # [b,c,h2,w2]

            with self.backbone_context():
                query_feat_dict = self.extract_feature(query)


        query_feat = query_feat_dict['feat']
        clip_feat = clip_feat_dict['feat']
        h, w = clip_feat_dict['h'], clip_feat_dict['w']

        if get_intermediate_features:
            output_dict['feat']['clip']['backbone'] = clip_feat.clone()
            output_dict['feat']['query']['backbone'] = query_feat.clone()

        if self.enable_pca_guide and self.guide_from == 'backbone':
            score_maps = self.compute_pca_score_map(query_feat)  # [b,h2*w2,H]

        # reduce channel size
        if not self.late_reduce and not self.no_reduce:
            all_feat = torch.cat([query_feat, clip_feat], dim=0)
            all_feat = self.reduce(all_feat)
            query_feat, clip_feat = all_feat.split([b, b*t], dim=0)

            if get_intermediate_features:
                output_dict['feat']['clip']['reduce'] = clip_feat.clone()
                output_dict['feat']['query']['reduce'] = query_feat.clone()

        if self.enable_pca_guide and self.guide_from == 'reduce':
            score_maps = self.compute_pca_score_map(query_feat)  # [b,h2*w2,H]

        if use_hnm and compute_loss:
            clip_feat, query_feat = self.replicate_for_hnm(query_feat, clip_feat)   # b -> b^2
            b **= 2

        # masks
        nc, ts = t // self.t_short, self.t_short
        stx_tgt_mask = None   # [b*t*H,h*w,h*w], Q, K
        stx_mem_mask = None   # [b*t*H,h1*w1,h2*w2]
        sttx_src_mask = None  # [b*t*H,h*w,h*w]
        # stst_mem_mask = None  # [b*H,ts*h1*w1,h2*w2]  # h1*w1 for clip(Q), h2*w2 for query(K)

        # cls token score
        if self.enable_cls_token_score:
            latent_query = query_feat_dict['hidden_states']
            latent_clip = clip_feat_dict['hidden_states']
            latent_query_cls = latent_query[:, :1]  # [b,1,c]
            latent_clip_non_cls = latent_clip[:, 1:]  # [b*t,n,c]
            if get_intermediate_features:
                output_dict['feat']['clip']['latent_clip_non_cls'] = latent_clip_non_cls.clone()
                output_dict['feat']['query']['latent_query_cls'] = latent_query_cls.clone()

            cls_mask = self.get_cross_cls_attn_score(latent_query_cls, latent_clip_non_cls, self.cls_scaling, self.cls_scaling_type)
            stx_tgt_mask = cls_mask

            if get_intermediate_features:
                output_dict['feat']['guide']['cls_mask'] = cls_mask.clone()

        # pca guide
        if self.enable_pca_guide:
            self.score_maps_mean, self.score_maps_std = score_maps.mean(dim=-1).mean().item(), score_maps.std(dim=(-1, -2)).mean().item()
            if self.guide_to_stx:
                stx_mem_mask = repeat(score_maps, 'b (h2 w2) H -> (b t H) (h1 w1) (h2 w2)', t=t, h1=h, w1=w, h2=h, w2=w)

        # spatial correspondence
        query_feat_expanded = repeat(query_feat, 'b c h w -> (b t) (h w) c', t=t)  # [b*t,n,c]
        clip_feat = rearrange(clip_feat, '(b t) c h w -> b t (h w) c', b=b)
        if self.pe_stx is not None:
            clip_feat = clip_feat + self.pe_stx
        clip_feat = rearrange(clip_feat, 'b t (h w) c -> (b t) (h w) c', b=b, h=h)

        if get_intermediate_features:
            output_dict['feat']['clip']['pe_stx'] = clip_feat.clone()
            output_dict['feat']['query']['pe_stx'] = query_feat_expanded.clone()
            if stx_tgt_mask is not None:
                output_dict['feat']['guide']['stx_tgt_mask'] = stx_tgt_mask.clone()
            if stx_mem_mask is not None:
                output_dict['feat']['guide']['stx_mem_mask'] = stx_mem_mask.clone()


        for stx_layer in self.CQ_corr_transformer:
            stx_layer: nn.TransformerDecoderLayer  # written for pylance
            clip_feat = stx_layer.forward(
                tgt=clip_feat, tgt_mask=stx_tgt_mask,  # used in the SA block
                memory=query_feat_expanded, memory_mask=stx_mem_mask  # used in the CA block
            )
        clip_feat = rearrange(clip_feat, 'b (h w) c -> b c h w', h=h, w=w)  # [b*t,c,h,w]

        if get_intermediate_features:
            output_dict['feat']['clip']['stx'] = clip_feat.clone()
            output_dict['feat']['query']['stx'] = query_feat.clone()

        if self.late_reduce and not self.no_reduce:
            all_feat = torch.cat([query_feat, clip_feat], dim=0)
            all_feat = self.reduce(all_feat)
            query_feat, clip_feat = all_feat.split([b, b*t], dim=0)

            if get_intermediate_features:
                output_dict['feat']['clip']['late_reduce'] = clip_feat.clone()
                output_dict['feat']['query']['late_reduce'] = query_feat.clone()


        ################## after STX ##################

        if self.small_stx is not None:
            query_feat_expanded = repeat(query_feat, 'b c h w -> (b t) (h w) c', t=t)
            clip_feat = rearrange(clip_feat, '(b t) c h w -> (b t) (h w) c', b=b)
            clip_feat = self.small_stx.forward(
                tgt=clip_feat, tgt_mask=stx_tgt_mask,
                memory=query_feat_expanded, memory_mask=stx_mem_mask)
            clip_feat = rearrange(clip_feat, '(b t) (h w) c -> (b t) c h w', b=b, h=h)

        clip_feat_stx = clip_feat

        # down-size feature
        for down_head in self.down_heads:
            if list(clip_feat.shape[-2:]) == [self.resolution_transformer]*2:
                break
            clip_feat = down_head.forward(clip_feat)

        if self.conv_summary_1d is not None and self.conv_summary_1d_first:
            clip_feat = self.forward_conv_summary_1d(clip_feat, output_dict, get_intermediate_features)
        if self.conv_summary is not None:
            clip_feat = self.forward_conv_summary(clip_feat, output_dict, get_intermediate_features)
        if self.conv_summary_1d is not None and not self.conv_summary_1d_first:
            clip_feat = self.forward_conv_summary_1d(clip_feat, output_dict, get_intermediate_features)

        if self.self_stx is not None:
            _, _, h, w = clip_feat.shape
            clip_feat = rearrange(clip_feat, '(b t) c h w -> b (t h w) c', b=b) + self.pe_3d
            clip_feat = rearrange(clip_feat, 'b (t h w) c -> (b t) (h w) c', b=b, t=t, h=h)
            clip_feat = self.self_stx(clip_feat)
            clip_feat = rearrange(clip_feat, '(b t) (h w) c -> (b t) c h w', b=b, h=h)

        if len(self.feat_corr_transformer) > 0:
            clip_feat = rearrange(clip_feat, '(b t) c h w -> b (t h w) c', b=b) + self.pe_3d
            if self.apply_sttx_mask:
                mask = self.get_vqloc_sttx_mask(clip_feat, t)
                sttx_src_mask = mask
            for sttx_layer in self.feat_corr_transformer:
                sttx_layer: nn.TransformerEncoderLayer  # written for pylance
                clip_feat = sttx_layer.forward(clip_feat, src_mask=sttx_src_mask)
            clip_feat = rearrange(
                clip_feat, 'b (t h w) c -> (b t) c h w',
                b=b, t=t, h=self.resolution_transformer, w=self.resolution_transformer)

        if self.stst_transformer is not None:
            clip_feat = rearrange(clip_feat, '(b nc ts) c h w -> (b nc) (ts h w) c', b=b, nc=nc, ts=ts, h=h, w=w)
            clip_feat = self.stst_transformer(clip_feat)
            clip_feat = rearrange(clip_feat, '(b nc) (ts h w) c -> (b nc ts) c h w', b=b, nc=nc, ts=ts, h=h, w=w)

        ################## Detection Head ##################

        # refine anchors
        anchors_xyhw = self.anchors_xyhw.to(device)                             # [N,4]
        anchors_xyxy = self.anchors_xyxy.to(device)                             # [N,4]
        anchors_xyhw = anchors_xyhw.reshape(1,1,-1,4)                           # [1,1,N,4]
        anchors_xyxy = anchors_xyxy.reshape(1,1,-1,4)                           # [1,1,N,4]

        bbox_refine, prob = self.head.forward(clip_feat)                        # [b*t,N=h*w*n*m,c]
        bbox_refine = rearrange(bbox_refine, '(b t) N c -> b t N c', b=b, t=t)  # [b,t,N,4], in xyhw frormulation
        prob = self.logit_scale*rearrange(prob, '(b t) N c -> b t N c', b=b, t=t) # [b,t,N,1]
        prob = prob.squeeze(-1)                                                 # [b,t,N]
        bbox_refine += anchors_xyhw                                             # [b,t,N,4]

        center, hw = bbox_refine.split([2,2], dim=-1)                           # represented by [c_x, c_y, h, w]
        hw = 0.5 * hw                                                           # anchor's hw is defined as real hw
        bbox = torch.cat([center - hw, center + hw], dim=-1)                    # [b,t,N,4]

        pred_dict = {
            'center': center,           # [b,t,N,2]
            'hw': hw,                   # [b,t,N,2]
            'bbox': bbox,               # [b,t,N,4]
            'prob': prob,               # [b,t,N], logits
            'anchor': anchors_xyxy      # [1,1,N,4]
        }

        if compute_loss:
            assert before_query_mask is not None
            assert gt_probs is not None
            assert gt_bboxes is not None

            # rename variables for `get_losses_with_anchor` interface
            gts = {
                'before_query': before_query_mask,  # [b,t]
                'clip_with_bbox': gt_probs,         # [b,t]
                'clip_bbox': gt_bboxes,             # [b,t,4]
                # 'hw': None,                     # [b,t,2]
                # 'center': None,                 # [b,t,2]
            }
            # acutal loss calculation
            loss_dict, preds_top, gts, pos_mask = get_losses_with_anchor(
                pred_dict, gts,
                training=training,
                positive_threshold=self.positive_threshold,
                weight_bbox_center=self.weight_bbox_center,
                weight_bbox_hw=self.weight_bbox_hw,
                weight_bbox_giou=self.weight_bbox_giou,
                weight_prob=self.weight_prob,
                use_hnm=use_hnm,
            )

            loss_names = [k.replace('loss_', '') for k in loss_dict.keys() if 'loss_' in k]
            total_loss: torch.Tensor = torch.tensor(0., dtype=torch.float32, device=device, requires_grad=True)
            for loss_name in loss_names:
                ww, l = loss_dict[f'weight_{loss_name}'], loss_dict[f'loss_{loss_name}']
                if training:
                    assert l.requires_grad, f'{loss_name} should require grad'
                total_loss = total_loss + ww * l


            if self.weight_singular > 0 or self.weight_entropy > 0 or self.weight_sinkhorn > 0:
                # penalize entropy of a normed score map while limiting sigma's
                # entropy -> activate only specific parts
                # sigma -> limit the overall score magnitude
                loss_singular = torch.tensor(0., dtype=query_feat.dtype, device=device)
                loss_entropy = torch.tensor(0., dtype=query_feat.dtype, device=device)
                loss_sinkhorn = torch.tensor(0., dtype=query_feat.dtype, device=device)
                if self.ignore_border:
                    _qfeat = query_feat[..., 2:-2, 2:-2].detach()
                    _cfeat = clip_feat_stx[..., 2:-2, 2:-2]
                else:
                    _qfeat = query_feat.detach()
                    _cfeat = clip_feat_stx
                _qfeat = rearrange(_qfeat, 'b c h w -> b (h w) c')  # [b,h*w,c]
                _cfeat = rearrange(_cfeat, '(b t) c h w -> b (t h w) c', b=b)  # [b,t*h*w,c]
                _qfeat = _qfeat - _qfeat.mean(dim=1, keepdim=True)  # [b,h*w,c]
                for bidx in range(b):
                    U, S, V = torch.pca_lowrank(_cfeat[bidx], q=self.rank_pca)  # [t*h*w,Q], [Q], [c,Q]
                    if not self.singular_include_first:
                        S = S[1:]
                    if not self.entropy_include_first:
                        V = V[:, 1:]
                    score_map = torch.matmul(_qfeat[bidx], V)  # [h*w,Q]

                    if self.weight_sinkhorn == 0:  # use entropy
                        score_map_exp = 1. - torch.exp(-1 * score_map ** 2 / 10)  # [h*w,Q]
                        score_map_normq = F.softmax(score_map_exp / .2, dim=1)
                        score_map_normq = score_map_normq.clamp(1e-6, 1-1e-6)
                        score_map_normhw = F.softmax(score_map_exp.mean(dim=0) / .1, dim=0)  # [Q]
                        score_map_normhw = score_map_normhw.clamp(1e-6, 1-1e-6)

                        patchwise_entropy = -(score_map_normq * score_map_normq.log()).sum(dim=1)  # [h*w,Q] -> [h*w]
                        patchwise_entropy = patchwise_entropy.mean()
                        mapwise_entropy = -(score_map_normhw * score_map_normhw.log()).sum()  # [Q] -> scalar
                        loss_entropy = loss_entropy + patchwise_entropy - mapwise_entropy
                    else:
                        score_map_exp = 1. - torch.exp(-1 * score_map ** 2 / 1000)  # [h*w,Q]
<<<<<<< HEAD
                        score_map_exp = rearrange(score_map_exp, 'hw Q -> Q hw')
                        idxs = torch.combinations(torch.arange(self.rank_pca, device=device), with_replacement=False)
                        hw = score_map_exp.shape[1]
                        _a, _b = score_map_exp[idxs[:, 0]], score_map_exp[idxs[:, 1]]
=======
                        score_map_exp_normhw = score_map_exp / score_map_exp.sum(dim=1, keepdim=True)  # [h*w,Q]
                        score_map_exp_normhw = rearrange(score_map_exp_normhw, 'hw Q -> Q hw')
                        idxs = torch.combinations(torch.arange(self.rank_pca, device=device), with_replacement=False)
                        hw = score_map_exp_normhw.shape[1]
                        _a, _b = score_map_exp_normhw[idxs[:, 0]], score_map_exp_normhw[idxs[:, 1]]
>>>>>>> 5719dc59
                        _xy = torch.stack(torch.meshgrid(torch.arange(int(hw**.5), device=device), torch.arange(int(hw**.5), device=device), indexing='ij'), dim=-1)
                        _xy = rearrange(_xy, 'h w c -> (h w) c')
                        _xy = _xy[None].expand(self.rank_pca * (self.rank_pca - 1) // 2, -1, -1)
                        _xy = _xy.float() / hw ** .5
                        loss_sinkhorn = loss_sinkhorn - self.sinkhorn.forward(_a, _xy, _b, _xy).mean()  # maximize

                    max_sigma = torch.tensor(1000., dtype=S.dtype, device=device)
                    loss_singular = loss_singular + -torch.minimum(S, max_sigma).sum()
                loss_singular = loss_singular / b
                loss_entropy = loss_entropy / b
                loss_sinkhorn = loss_sinkhorn / b
                if self.weight_singular > 0:
                    total_loss = total_loss + self.weight_singular * loss_singular
                if self.weight_entropy > 0:
                    total_loss = total_loss + self.weight_entropy * loss_entropy
                if self.weight_sinkhorn > 0:
                    total_loss = total_loss + self.weight_sinkhorn * loss_sinkhorn
                # print(loss_singular, loss_entropy, loss_dict['loss_prob'])

            if self.debug:
                tqdm.write(repr(loss_dict['loss_prob']))

            # for logging - losses
            loss_dict = detach_dict(loss_dict)
            log_dict = {
                'loss': total_loss.detach(),
                'loss_bbox_center': loss_dict['loss_bbox_center'].mean(),
                'loss_bbox_hw': loss_dict['loss_bbox_hw'].mean(),
                'loss_bbox_giou': loss_dict['loss_bbox_giou'].mean(),
                'loss_prob': loss_dict['loss_prob'].mean(),
            }

            if self.weight_singular > 0:
                log_dict.update({'loss_singular': loss_singular.detach()})
            if self.weight_entropy > 0:
                log_dict.update({'loss_entropy': loss_entropy.detach()})
            if self.weight_sinkhorn > 0:
                log_dict.update({'loss_sinkhorn': loss_sinkhorn.detach()})


            # for logging - metrics
            preds_top = detach_dict(preds_top)
            prob: torch.Tensor = prob.detach()
            b, t, N = prob.shape
            ious, gious = loss_dict['iou'], loss_dict['giou']  # both [b*t*N]
            prob_theta = .5
            if training:  # measure for all positive anchors
                if pos_mask.sum() > 0:
                    ious, gious = ious[pos_mask], gious[pos_mask]  # both [#pos_anchors]
                    prob = prob.flatten()[pos_mask]  # [b*t*N] -> [#pos_anchors]
                    prob_accuracy = (prob.sigmoid() > prob_theta).float().mean()
                else:
                    prob_accuracy = torch.tensor(0., dtype=torch.float32, device=device)
            else:  # measure for per-frame top-1 anchors
                pos_mask = gt_probs.bool().flatten()  # [b,t]
                top_idx = rearrange(prob.argmax(dim=-1, keepdim=True), 'b t 1 -> (b t) 1')  # [b*t, 1]
                ious, gious = rearrange(ious, '(b t N) -> (b t) N', b=b, t=t), rearrange(gious, '(b t N) -> (b t) N', b=b, t=t)
                ious, gious = torch.take_along_dim(ious, top_idx, dim=-1), torch.take_along_dim(gious, top_idx, dim=-1)  # [b*t]
                ious, gious = ious[pos_mask], gious[pos_mask]
                prob = preds_top['prob']  # [b,t]
                prob_accuracy = (prob.sigmoid() > prob_theta) == gt_probs.bool()  # [b,t]
                prob_accuracy = prob_accuracy.float().mean()
            ious, gious = ious.mean(), gious.mean()
            log_dict.update({
                'iou': ious,
                'giou': gious,
                'prob_acc': prob_accuracy,
            })
            if self.cls_learnable_scaling:
                log_dict.update({'scaling_param': self.scaling_param})
            if self.enable_cls_token_score:
                log_dict.update({'cls_mean_before_bn': self.cls_mean_before_bn})
                log_dict.update({'cls_std_before_bn': self.cls_std_before_bn})
                log_dict.update({'cls_mean_after_bn': self.cls_mean_after_bn})
                log_dict.update({'cls_std_after_bn': self.cls_std_after_bn})
            if self.enable_pca_guide:
                log_dict.update({'score_maps_mean': self.score_maps_mean})
                log_dict.update({'score_maps_std': self.score_maps_std})
            # if locals().get('sim_mask_num') is not None and enable_rt_pq_threshold:
            #     log_dict.update({'sim_mask_num': locals().get('sim_mask_num').item()})

            # not for logging but just in case we need it
            info_dict = {
                'loss_dict': loss_dict,     # losses starting with 'loss_', weights starting with 'weight_', iou, giou
                'preds_top': preds_top,     # bbox: [b,t,4], prob: [b,t]
                'gts': gts,                 # gts with hw, center computed
            }

            # gather all outputs
            output_dict.update({'loss': total_loss})  # for backward
            output_dict.update({'log_dict': log_dict})  # for logging
            output_dict.update({'info_dict': info_dict})  # for debugging
        output_dict.update({'pred_dict': detach_dict(pred_dict)})

        return output_dict


class Head(nn.Module):
    def __init__(self, in_dim=256, in_res=8, out_res=16, n=n_base_sizes, m=n_aspect_ratios):
        super(Head, self).__init__()

        self.in_dim = in_dim
        self.n = n
        self.m = m
        self.num_up_layers = int(math.log2(out_res // in_res))
        self.num_layers = 3

        if self.num_up_layers > 0:
            self.up_convs = []
            for _ in range(self.num_up_layers):
                self.up_convs.append(torch.nn.ConvTranspose2d(in_dim, in_dim, kernel_size=4, stride=2, padding=1))
            self.up_convs = nn.Sequential(*self.up_convs)

        self.in_conv = BasicBlock_Conv2D(in_dim=in_dim, out_dim=2*in_dim)

        self.regression_conv = []
        for i in range(self.num_layers):
            self.regression_conv.append(BasicBlock_Conv2D(in_dim, in_dim))
        self.regression_conv = nn.Sequential(*self.regression_conv)

        self.classification_conv = []
        for i in range(self.num_layers):
            self.classification_conv.append(BasicBlock_Conv2D(in_dim, in_dim))
        self.classification_conv = nn.Sequential(*self.classification_conv)

        self.droupout_feat = torch.nn.Dropout(p=0.2)
        self.droupout_cls = torch.nn.Dropout(p=0.2)

        self.regression_head = nn.Conv2d(in_dim, n * m * 4, kernel_size=3, padding=1)
        self.classification_head = nn.Conv2d(in_dim, n * m * 1, kernel_size=3, padding=1)

        self.regression_head.apply(self.init_weights_conv)
        self.classification_head.apply(self.init_weights_conv)

    def init_weights_conv(self, m):
        if type(m) == nn.Conv2d:
            nn.init.normal_(m.weight, mean=0.0, std=1e-6)
            nn.init.normal_(m.bias, mean=0.0, std=1e-6)

    def forward(self, x):
        '''
        x in shape [B,c,h=8,w=8]
        '''
        if self.num_up_layers > 0:
            x = self.up_convs(x)     # [B,c,h=16,w=16]

        B, c, h, w = x.shape

        feat_reg, feat_cls = self.in_conv(x).split([c, c], dim=1)   # both [B,c,h,w]
        # dpout pos 1, seems better
        feat_reg = self.droupout_feat(feat_reg)
        feat_cls = self.droupout_cls(feat_cls)

        feat_reg = self.regression_conv(feat_reg)        # [B,n*m*4,h,w]
        feat_cls = self.classification_conv(feat_cls)    # [B,n*m*1,h,w]

        out_reg = self.regression_head(feat_reg)
        out_cls = self.classification_head(feat_cls)

        out_reg = rearrange(out_reg, 'B (n m c) h w -> B (h w n m) c', h=h, w=w, n=self.n, m=self.m, c=4)
        out_cls = rearrange(out_cls, 'B (n m c) h w -> B (h w n m) c', h=h, w=w, n=self.n, m=self.m, c=1)

        return out_reg, out_cls


if __name__ == '__main__':
    import hydra
    from omegaconf import OmegaConf, DictConfig

    @hydra.main(config_path='../../config', config_name='base', version_base='1.3')
    def main(config: DictConfig):
        model = ClipMatcher(config).cuda()
        print('Model with {} parameters'.format(sum(p.numel() for p in model.parameters())))
        print(config.model.cpt_path)
        checkpoint = torch.load(config.model.cpt_path, map_location='cpu', weights_only=True)
        model.load_state_dict(checkpoint["state_dict"], strict=True)
        model.eval()
        torch.set_grad_enabled(False)
        del checkpoint



    main()<|MERGE_RESOLUTION|>--- conflicted
+++ resolved
@@ -1038,18 +1038,11 @@
                         loss_entropy = loss_entropy + patchwise_entropy - mapwise_entropy
                     else:
                         score_map_exp = 1. - torch.exp(-1 * score_map ** 2 / 1000)  # [h*w,Q]
-<<<<<<< HEAD
-                        score_map_exp = rearrange(score_map_exp, 'hw Q -> Q hw')
-                        idxs = torch.combinations(torch.arange(self.rank_pca, device=device), with_replacement=False)
-                        hw = score_map_exp.shape[1]
-                        _a, _b = score_map_exp[idxs[:, 0]], score_map_exp[idxs[:, 1]]
-=======
                         score_map_exp_normhw = score_map_exp / score_map_exp.sum(dim=1, keepdim=True)  # [h*w,Q]
                         score_map_exp_normhw = rearrange(score_map_exp_normhw, 'hw Q -> Q hw')
                         idxs = torch.combinations(torch.arange(self.rank_pca, device=device), with_replacement=False)
                         hw = score_map_exp_normhw.shape[1]
                         _a, _b = score_map_exp_normhw[idxs[:, 0]], score_map_exp_normhw[idxs[:, 1]]
->>>>>>> 5719dc59
                         _xy = torch.stack(torch.meshgrid(torch.arange(int(hw**.5), device=device), torch.arange(int(hw**.5), device=device), indexing='ij'), dim=-1)
                         _xy = rearrange(_xy, 'h w c -> (h w) c')
                         _xy = _xy[None].expand(self.rank_pca * (self.rank_pca - 1) // 2, -1, -1)
