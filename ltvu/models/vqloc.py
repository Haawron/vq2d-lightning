--- conflicted
+++ resolved
@@ -5,10 +5,8 @@
 import torch.nn.functional as F
 from einops import rearrange, repeat
 import math
-<<<<<<< HEAD
+
 import random
-=======
->>>>>>> 2627ffe6
 from transformers import Dinov2Model
 
 from ltvu.loss import get_losses_with_anchor
@@ -209,11 +207,8 @@
         self.CQ_corr_transformer = []
         self.nhead = 4
         stx_in_dim = self.backbone_dim if self.late_reduce else 256
-<<<<<<< HEAD
+
         for _ in range(self.num_layers_cq_corr_transformer):
-=======
-        for _ in range(1):
->>>>>>> 2627ffe6
             self.CQ_corr_transformer.append(
                 torch.nn.TransformerDecoderLayer(
                     d_model=stx_in_dim,
@@ -401,7 +396,6 @@
 
         segment = rearrange(segment, 'b t c h w -> (b t) c h w')
         with self.backbone_context():
-<<<<<<< HEAD
             clip_feat_dict = self.extract_feature(segment)
             if rt_pos and random.randint(0, 1) == 1:
                 rt_pos_queries = rearrange(rt_pos_queries, 'b t c h w -> (b t) c h w') # [b*t,c,h,w]
@@ -424,10 +418,7 @@
             query_feat_dict = self.extract_feature(query)
                 
                 
-=======
-            query_feat_dict = self.extract_feature(query)
-            clip_feat_dict = self.extract_feature(segment)
->>>>>>> 2627ffe6
+
 
         query_feat = query_feat_dict['feat']
         clip_feat = clip_feat_dict['feat']
