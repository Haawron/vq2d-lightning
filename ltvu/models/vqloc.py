--- conflicted
+++ resolved
@@ -313,21 +313,10 @@
             dummy = torch.zeros(1, 1 + 1024, stx_in_dim)
             emb = self.backbone.embeddings.interpolate_pos_encoding(dummy, 448, 448)[:, 1:]  # [1,1024,768]
             if self.type_pe_stx == '3d':  # 25M params
-<<<<<<< HEAD
-                # self.pe_stx = torch.zeros(1, clip_num_frames * self.clip_feat_size_coarse ** 2, stx_in_dim)
-                # self.pe_stx = rearrange(self.pe_stx, '1 (t h w) c -> 1 t (h w) c', t=clip_num_frames, h=self.clip_feat_size_coarse)
-                self.pe_stx = repeat(emb, '1 (h w) c -> 1 t (h w) c', t=clip_num_frames, h=self.clip_feat_size_coarse)
-            elif self.type_pe_stx == '2d':  # 0.8M params
-                # self.pe_stx = torch.zeros(1, self.clip_feat_size_coarse ** 2, stx_in_dim)
-                self.pe_stx = emb
-                self.pe_stx = self.pe_stx[:, None]  # [1,1,h*w,c]
-        self.pe_stx = nn.parameter.Parameter(self.pe_stx)
-=======
                 self.pe_stx = repeat(emb, '1 (h w) c -> 1 t (h w) c', t=clip_num_frames, h=self.clip_feat_size_coarse).clone()
             elif self.type_pe_stx == '2d':  # 0.8M params
                 self.pe_stx = emb[:, None]  # [1,1,h*w,c]
             self.pe_stx = nn.parameter.Parameter(self.pe_stx)
->>>>>>> 6b4bfb1e
 
         for _ in range(self.num_layers_cq_corr_transformer):
             self.CQ_corr_transformer.append(
