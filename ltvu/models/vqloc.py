from typing import Iterable, Callable

import torch.nn as nn
import torch
import torch.nn.functional as F
from einops import rearrange, repeat
import math

import random
from transformers import Dinov2Model

from ltvu.loss import get_losses_with_anchor
from ltvu.bbox_ops import bbox_xyhwToxyxy, generate_anchor_boxes_on_regions


base_sizes = torch.tensor([[16, 16], [32, 32], [64, 64], [128, 128]], dtype=torch.float32)    # 4 types of size
aspect_ratios = torch.tensor([0.5, 1, 2], dtype=torch.float32)                                # 3 types of aspect ratio
n_base_sizes = base_sizes.shape[0]
n_aspect_ratios = aspect_ratios.shape[0]


def detach_dict(d):
    # recursively detach all tensors in a dict
    for k, v in d.items():
        if isinstance(v, dict):
            d[k] = detach_dict(v)
        elif isinstance(v, torch.Tensor):
            d[k] = v.detach()
    return d


def build_backbone(backbone_name, backbone_type):
    if backbone_name == 'dinov2':
        assert backbone_type in ['vits14', 'vitb14', 'vitl14', 'vitg14']
        import warnings
        with warnings.catch_warnings():
            warnings.simplefilter('ignore', UserWarning)
            warnings.simplefilter('ignore', FutureWarning)
            backbone = torch.hub.load('facebookresearch/dinov2', 'dinov2_{}'.format(backbone_type))
        down_rate = 14
        if backbone_type == 'vitb14':
            backbone_dim = 768
        elif backbone_type == 'vits14':
            backbone_dim = 384
        elif backbone_type == 'vitl14':
            backbone_dim = 1024
        elif backbone_type == 'vitg14':
            backbone_dim = 1536
        else:
            raise NotImplementedError
    elif backbone_name == 'dinov2-hf':  # why not torch.hub? => just because I prefer huggingface
        backbone = Dinov2Model.from_pretrained('facebook/dinov2-base')
        down_rate = 14
        backbone_dim = 768
    else:
        raise NotImplementedError
    return backbone, down_rate, backbone_dim


def BasicBlock_Conv2D(in_dim, out_dim):
    module = nn.Sequential(
        nn.Conv2d(in_dim, out_dim, 3, padding=1),
        nn.BatchNorm2d(out_dim),
        nn.LeakyReLU(inplace=True))
    return module


class IntermediateFeatureExtractor:
    def __init__(self, model: nn.Module, layer_ids: Iterable[str]):
        self.model = model
        self.layer_ids = layer_ids
        self.features = {layer: torch.empty(0) for layer in layer_ids}

        for layer_id in layer_ids:
            layer = dict([*self.model.named_modules()])[layer_id]
            layer.register_forward_hook(self.save_outputs_hook(layer_id))

    def save_outputs_hook(self, layer_id: str) -> Callable:
        def fn(_, __, output):
            self.features[layer_id] = output
        return fn


class InferenceContext:
    def __init__(self, fp32_mm_precision, enable_autocast, autocast_dtype, enable_no_grad):
        self.fp32_mm_precision = fp32_mm_precision
        self.enable_no_grad = enable_no_grad
        self.enable_autocast = enable_autocast
        self.autocast_dtype = autocast_dtype
        self.prec_prev = None

    def __enter__(self):
        self.prec_prev = torch.get_float32_matmul_precision()
        torch.set_float32_matmul_precision(self.fp32_mm_precision)
        if self.enable_no_grad:
            self.no_grad = torch.no_grad()
            self.no_grad.__enter__()
        self.autocast = torch.autocast(device_type='cuda', dtype=self.autocast_dtype, enabled=self.enable_autocast)
        self.autocast.__enter__()

    def __exit__(self, exc_type, exc_value, traceback):
        self.autocast.__exit__(exc_type, exc_value, traceback)
        if self.enable_no_grad:
            self.no_grad.__exit__(exc_type, exc_value, traceback)
        torch.set_float32_matmul_precision(self.prec_prev)


class ClipMatcher(nn.Module):
    def __init__(self,
        compile_backbone = True,
        backbone_precision = 'bf16',
        backbone_fp32_mm_precision = 'medium',

        # model structure
        backbone_name = 'dinov2',
        backbone_type = 'vitb14',
        window_transformer = 5,  # sec
        resolution_transformer = 8,
        num_anchor_regions = 16,
        num_layers_st_transformer = 3,
        transformer_dropout = 0.,
        fix_backbone = True,

        # input size
        query_size = 448,
        clip_size_fine = 448,
        clip_size_coarse = 448,
        clip_num_frames = 30,

        # loss weights
        positive_threshold = .2,
        logit_scale = 1.,
        weight_bbox_center = 1.,
        weight_bbox_hw = 1.,
        weight_bbox_giou = .3,
        weight_prob = 100.,
        late_reduce = False,

        # experiment-specific
        enable_cls_token_score = False,
<<<<<<< HEAD
        enable_pca_guide = False,
        pca_guide_version = 1,
        weight_pca = 1e-6,
=======
        num_layers_cq_corr_transformer=1,
>>>>>>> ac70ff5f
        **kwargs
    ) -> None:
        super().__init__()

        self.backbone, self.down_rate, self.backbone_dim = build_backbone(backbone_name, backbone_type)
        self.backbone_name = backbone_name
        prec = backbone_precision  # alias
        dtypes = {'bf16': torch.bfloat16, 'fp32': torch.float32, 'fp16': torch.float16}
        self.backbone_dtype = dtypes[prec]
        self.backbone_autocast = prec != 'fp32'
        self.backbone_fp32_mm_precision = backbone_fp32_mm_precision

        self.query_size = query_size
        self.clip_size_fine = clip_size_fine
        self.clip_size_coarse = clip_size_coarse

        self.query_feat_size = self.query_size // self.down_rate
        self.clip_feat_size_fine = self.clip_size_fine // self.down_rate
        self.clip_feat_size_coarse = self.clip_size_coarse // self.down_rate

        self.window_transformer = window_transformer
        self.resolution_transformer = resolution_transformer
        self.num_anchor_regions = num_anchor_regions
        self.transformer_dropout = transformer_dropout
        self.fix_backbone = fix_backbone

        self.positive_threshold = positive_threshold
        self.logit_scale = logit_scale
        self.weight_bbox_center = weight_bbox_center
        self.weight_bbox_hw = weight_bbox_hw
        self.weight_bbox_giou = weight_bbox_giou
        self.weight_prob = weight_prob
        self.enable_cls_token_score = enable_cls_token_score
        self.late_reduce = late_reduce
        self.num_layers_cq_corr_transformer = num_layers_cq_corr_transformer

        self.enable_pca_guide = enable_pca_guide
        self.pca_guide_version = pca_guide_version
        self.weight_pca = weight_pca

        self.anchors_xyhw = generate_anchor_boxes_on_regions(
            image_size=[self.clip_size_coarse, self.clip_size_coarse],
            num_regions=[self.num_anchor_regions, self.num_anchor_regions])
        self.anchors_xyhw = self.anchors_xyhw / self.clip_size_coarse   # [R^2*N*M,4], value range [0,1], represented by [c_x,c_y,h,w] in torch axis
        self.anchors_xyxy = bbox_xyhwToxyxy(self.anchors_xyhw)  # non-trainable, [R^2*N*M,4]

        if fix_backbone:
            for param in self.backbone.parameters():
                param.requires_grad = False
            self.backbone.eval()  # also done in the trainer
        layer_ids = []
        if enable_cls_token_score:
            # check layer names by printing `list(dict([*backbone.named_modules()]).keys())`
            layer_ids.append('encoder.layer.10.layer_scale2')
        # self.hidden_state_extractor = IntermediateFeatureExtractor(self.backbone, layer_ids)
        if compile_backbone:
            self.backbone = torch.compile(self.backbone)
            self.get_cross_cls_attn_score = torch.compile(self.get_cross_cls_attn_score)

        # feature reduce layer
        self.reduce = nn.Sequential(
            nn.Conv2d(self.backbone_dim, 256, 3, padding=1),
            nn.BatchNorm2d(256),
            nn.LeakyReLU(inplace=True),
            nn.Conv2d(256, 256, 3, padding=1),
            nn.BatchNorm2d(256),
            nn.LeakyReLU(inplace=True),
        )

        # clip-query correspondence
        self.CQ_corr_transformer = []
        self.nhead = 4
        stx_in_dim = self.backbone_dim if self.late_reduce else 256

        for _ in range(self.num_layers_cq_corr_transformer):
            self.CQ_corr_transformer.append(
                torch.nn.TransformerDecoderLayer(
                    d_model=stx_in_dim,
                    nhead=self.nhead,
                    dim_feedforward=stx_in_dim*4,
                    dropout=transformer_dropout,
                    activation='gelu',
                    batch_first=True
                )
            )
        self.CQ_corr_transformer = nn.ModuleList(self.CQ_corr_transformer)

        # feature downsample layers
        self.num_head_layers, self.down_heads = int(math.log2(self.clip_feat_size_coarse)), []
        for i in range(self.num_head_layers-1):
            self.down_heads.append(
                nn.Sequential(
                nn.Conv2d(256, 256, 3, stride=2, padding=1),
                nn.BatchNorm2d(256),
                nn.LeakyReLU(inplace=True),
            ))
        self.down_heads = nn.ModuleList(self.down_heads)

        # spatial-temporal PE
        self.pe_3d = torch.zeros(1, clip_num_frames * self.resolution_transformer ** 2, 256)
        self.pe_3d = nn.parameter.Parameter(self.pe_3d)

        # spatial-temporal transformer layer
        self.feat_corr_transformer = []
        self.num_layers_st_transformer = num_layers_st_transformer
        for _ in range(self.num_layers_st_transformer):
            self.feat_corr_transformer.append(
                    torch.nn.TransformerEncoderLayer(
                        d_model=256,
                        nhead=8,
                        dim_feedforward=2048,
                        dropout=transformer_dropout,
                        activation='gelu',
                        batch_first=True))
        self.feat_corr_transformer = nn.ModuleList(self.feat_corr_transformer)
        self.temporal_mask = None

        # output head
        self.head = Head(in_dim=256, in_res=self.resolution_transformer, out_res=self.num_anchor_regions)

    def init_weights_linear(self, m):
        if type(m) == nn.Linear:
            #nn.init.xavier_uniform_(m.weight)
            nn.init.normal_(m.weight, mean=0.0, std=1e-6)
            nn.init.normal_(m.bias, mean=0.0, std=1e-6)

    def get_cross_cls_attn_score(self,latent_query, latent_clip):
        """
        latent_query: [b,1,c]
        latent_clip: [b*t,n,c]
        """
        BT, N, C = latent_clip.shape
        B = latent_query.shape[0]
        T = BT // B

        last_layer = self.backbone.encoder.layer[-1]
        Q_query = last_layer.attention.attention.query(latent_query)  # [b,1,c]
        K_clip = last_layer.attention.attention.key(latent_clip)  # [b*t,n,c]

        Q_query = repeat(Q_query, 'b 1 c -> (b t) 1 c', t=T)
        attn = torch.bmm(Q_query, K_clip.transpose(1, 2)) / C ** 0.5  # [b*t,1,n]
        attn = F.softmax(attn, dim=-1)  # [b*t,1,n]
        attn = repeat(attn, '(b t) 1 n2 -> (b t h) n1 n2', b=B, h=self.nhead, n1=N, n2=N)

        return attn

    def extract_feature(self, x) -> dict:
        hidden_states = {}

        if self.backbone_name == 'dino':
            b, _, h_origin, w_origin = x.shape
            feat = self.backbone.get_intermediate_layers(x, n=1)[0]
            cls_token = feat[:, :1, :]  # [b,1,c]
            feat = feat[:, 1:, :]  # we discard the [CLS] token   # [b, h*w, c]
            h, w = int(h_origin / self.backbone.patch_embed.patch_size), int(w_origin / self.backbone.patch_embed.patch_size)
            dim = feat.shape[-1]
            feat = feat.reshape(b, h, w, dim).permute(0,3,1,2)

        elif self.backbone_name in ['dinov2', 'dinov2-hf']:
            b, _, h_origin, w_origin = x.shape
            if 'hf' in self.backbone_name:
                x_forward_outs = self.backbone.forward(x, output_hidden_states=True)
                feat = x_forward_outs.last_hidden_state
                hidden_states = x_forward_outs.hidden_states[-2]
                cls_token = rearrange(feat[:, :1, :], 'b 1 c -> b c 1')
                feat = feat[:, 1:, :]  # we discard the [CLS] token   # [b, h*w, c]
                h = int(h_origin / self.down_rate)
                w = int(w_origin / self.down_rate)
            else:
                feat = self.backbone.get_intermediate_layers(x, n=1)[0]
                h = int(h_origin / self.backbone.patch_embed.patch_size[0])
                w = int(w_origin / self.backbone.patch_embed.patch_size[1])
            dim = feat.shape[-1]
            feat = feat.reshape(b, h, w, dim).permute(0,3,1,2)  # [b,c,h,w]

        else:
            raise NotImplementedError

        if torch.isnan(feat).any():
            raise ValueError('nan in feature')

        return {
            'feat': feat,
            'cls': cls_token,
            'h': h, 'w': w,
            'hidden_states': hidden_states
        }


    def get_mask(self, src, t):
        if not torch.is_tensor(self.temporal_mask):
            device = src.device
            hw = src.shape[1] // t
            thw = src.shape[1]
            mask = torch.ones(thw, thw, device=device).float() * float('-inf')

            window_size = self.window_transformer // 2

            for i in range(t):
                min_idx = max(0, (i-window_size)*hw)
                max_idx = min(thw, (i+window_size+1)*hw)
                mask[i*hw: (i+1)*hw, min_idx: max_idx] = 0.0
            # mask = mask.to(src.device)
            self.temporal_mask = mask
        return self.temporal_mask

    def replicate_for_hnm(self, query_feat, clip_feat):
        '''
        query_feat in shape [b,c,h,w]
        clip_feat in shape [b*t,c,h,w]
        '''
        b = query_feat.shape[0]
        bt = clip_feat.shape[0]
        t = bt // b

        clip_feat = rearrange(clip_feat, '(b t) c h w -> b t c h w', b=b, t=t)

        new_clip_feat, new_query_feat = [], []
        for i in range(b):
            for j in range(b):
                new_clip_feat.append(clip_feat[i])
                new_query_feat.append(query_feat[j])

        new_clip_feat = torch.stack(new_clip_feat)      # [b^2,t,c,h,w]
        new_query_feat = torch.stack(new_query_feat)    # [b^2,c,h,w]

        new_clip_feat = rearrange(new_clip_feat, 'b t c h w -> (b t) c h w')
        return new_clip_feat, new_query_feat

    def backbone_context(self):
        return InferenceContext(
            self.backbone_fp32_mm_precision,
            self.backbone_autocast,
            self.backbone_dtype,
            self.fix_backbone)


    def forward(
        self,
        segment,
        query,
        compute_loss = False,
        training = True,
        before_query_mask: None | torch.Tensor = None,
        gt_probs: None | torch.Tensor = None,
        gt_bboxes: None | torch.Tensor = None,  # yxyx
        use_hnm = False,
        rt_pos_queries = None,
        rt_pos = False,
        sim_mode = 'max',
        **kwargs
    ):
        '''
        clip: in shape [b,t,c,h,w]
        query: in shape [b,c,h2,w2]
        before_query_mask:
        gt_bboxes:
        '''
        b, t = segment.shape[:2]
        device = segment.device

        segment = rearrange(segment, 'b t c h w -> (b t) c h w')
        layer_id = 'encoder.layer.10.layer_scale2'  # the second last layer
        with self.backbone_context():
            clip_feat_dict = self.extract_feature(segment)
            if rt_pos and random.randint(0, 1) == 1:
                rt_pos_queries = rearrange(rt_pos_queries, 'b t c h w -> (b t) c h w') # [b*t,c,h,w]
                rt_pos_queries_feat_dict = self.extract_feature(rt_pos_queries)
                rt_pos_queries_cls = rearrange(rt_pos_queries_cls.squeeze(-1), '(b t) c -> b t c', b= b, t=t) # [b,t,c]
                query_feat_dict = self.extract_feature(query)
                rt_pos_queries_cls, query_cls = rt_pos_queries_feat_dict['cls'], query_feat_dict['cls']
                query_cls = rearrange(query_cls, 'b c 1 -> b 1 c').expand(-1, t, -1) # [b,t,c]
                
                sim = F.cosine_similarity(rt_pos_queries_cls, query_cls, dim=-1) # [b,t]
                
                if sim_mode == 'max':
                    _, top_sim_idx = sim.topk(1, dim=-1) # [b,1]
                elif sim_mode == 'min':
                    top_sim_idx = sim.argmin(dim=-1, keepdim=True)  # [b, 1]
                
                rt_pos_queries = rearrange(rt_pos_queries, '(b t) c h w -> b t c h w', b=b, t=t) # [b,t,c,h,w]
                
                query = rt_pos_queries[torch.arange(b), top_sim_idx.squeeze(1)] # [b,c,h2,w2]
            query_feat_dict = self.extract_feature(query)
                
                


        query_feat = query_feat_dict['feat']
        clip_feat = clip_feat_dict['feat']
        h, w = clip_feat_dict['h'], clip_feat_dict['w']

        # reduce channel size
        if not self.late_reduce:
            all_feat = torch.cat([query_feat, clip_feat], dim=0)
            all_feat = self.reduce(all_feat)
            query_feat, clip_feat = all_feat.split([b, b*t], dim=0)

        if use_hnm and compute_loss:
            clip_feat, query_feat = self.replicate_for_hnm(query_feat, clip_feat)   # b -> b^2
            b **= 2


        # cls_mask
        cls_mask = None
        if self.enable_cls_token_score:
            latent_query = query_feat_dict['hidden_states']
            latent_clip = clip_feat_dict['hidden_states']
            latent_query_cls = latent_query[:, :1]  # [b,1,c]
            latent_clip_non_cls = latent_clip[:, 1:]  # [b*t,n,c]
            with self.backbone_context():
                cls_mask = self.get_cross_cls_attn_score(latent_query_cls, latent_clip_non_cls)

        # find spatial correspondence between query-frame
        query_feat = repeat(query_feat, 'b c h w -> (b t) (h w) c', t=t)  # [b*t,n,c]
        clip_feat = rearrange(clip_feat, 'b c h w -> b (h w) c')            # [b*t,n,c]
        for layer in self.CQ_corr_transformer:
            clip_feat = layer(clip_feat, query_feat, tgt_mask=cls_mask)                        # [b*t,n,c]
        clip_feat = rearrange(clip_feat, 'b (h w) c -> b c h w', h=h, w=w)  # [b*t,c,h,w]

        if self.late_reduce:
            clip_feat = self.reduce(clip_feat)

        # down-size features and find spatial-temporal correspondence
        for head in self.down_heads:
            if list(clip_feat.shape[-2:]) == [self.resolution_transformer]*2:
                clip_feat = rearrange(clip_feat, '(b t) c h w -> b (t h w) c', b=b) + self.pe_3d
                mask = self.get_mask(clip_feat, t)
                for layer in self.feat_corr_transformer:
                    clip_feat = layer(clip_feat, src_mask=mask)
                clip_feat = rearrange(clip_feat, 'b (t h w) c -> (b t) c h w', b=b, t=t, h=self.resolution_transformer, w=self.resolution_transformer)
                break  # ? why break here
            clip_feat = head(clip_feat)

        # refine anchors
        anchors_xyhw = self.anchors_xyhw.to(device)                             # [N,4]
        anchors_xyxy = self.anchors_xyxy.to(device)                             # [N,4]
        anchors_xyhw = anchors_xyhw.reshape(1,1,-1,4)                           # [1,1,N,4]
        anchors_xyxy = anchors_xyxy.reshape(1,1,-1,4)                           # [1,1,N,4]

        bbox_refine, prob = self.head.forward(clip_feat)                        # [b*t,N=h*w*n*m,c]
        bbox_refine = rearrange(bbox_refine, '(b t) N c -> b t N c', b=b, t=t)  # [b,t,N,4], in xyhw frormulation
        prob = self.logit_scale*rearrange(prob, '(b t) N c -> b t N c', b=b, t=t) # [b,t,N,1]
        prob = prob.squeeze(-1)                                                 # [b,t,N]
        bbox_refine += anchors_xyhw                                             # [b,t,N,4]

        center, hw = bbox_refine.split([2,2], dim=-1)                           # represented by [c_x, c_y, h, w]
        hw = 0.5 * hw                                                           # anchor's hw is defined as real hw
        bbox = torch.cat([center - hw, center + hw], dim=-1)                    # [b,t,N,4]

        pred_dict = {
            'center': center,           # [b,t,N,2]
            'hw': hw,                   # [b,t,N,2]
            'bbox': bbox,               # [b,t,N,4]
            'prob': prob,               # [b,t,N], logits
            'anchor': anchors_xyxy      # [1,1,N,4]
        }

        output_dict = {}
        if compute_loss:
            assert before_query_mask is not None
            assert gt_probs is not None
            assert gt_bboxes is not None

            # rename variables for `get_losses_with_anchor` interface
            gts = {
                'before_query': before_query_mask,  # [b,t]
                'clip_with_bbox': gt_probs,         # [b,t]
                'clip_bbox': gt_bboxes,             # [b,t,4]
                # 'hw': None,                     # [b,t,2]
                # 'center': None,                 # [b,t,2]
            }
            # acutal loss calculation
            loss_dict, preds_top, gts, pos_mask = get_losses_with_anchor(
                pred_dict, gts,
                training=training,
                positive_threshold=self.positive_threshold,
                weight_bbox_center=self.weight_bbox_center,
                weight_bbox_hw=self.weight_bbox_hw,
                weight_bbox_giou=self.weight_bbox_giou,
                weight_prob=self.weight_prob,
            )

            loss_names = [k.replace('loss_', '') for k in loss_dict.keys() if 'loss_' in k]
            total_loss: torch.Tensor = torch.tensor(0., dtype=torch.float32, device=device, requires_grad=True)
            for loss_name in loss_names:
                w, l = loss_dict[f'weight_{loss_name}'], loss_dict[f'loss_{loss_name}']
                if training:
                    assert l.requires_grad, f'{loss_name} should require grad'
                total_loss = total_loss + w * l


            if self.enable_pca_guide:
                query_feat_ = rearrange(query_feat, '(b t) (h w) c -> (b t h w) c', b=b, t=t, h=h)
                U, S, V = torch.pca_lowrank(query_feat_, q=4)
                query_feat_proj = torch.matmul(query_feat_, V)  # [b*t*h*w,4]
                query_feat_proj = rearrange(query_feat_proj, '(b t h w) q -> b t h w q', b=b, t=t, h=h)
                if self.pca_guide_version == 1:  # simply penalize useless features by maximizing 2 ~ 4th eigenvalues
                    max_lambda = torch.tensor(1000., dtype=S.dtype, device=device)
                    loss_pca = -torch.minimum(S, max_lambda)[..., 1:4].sum(dim=-1)
                    loss_pca = loss_pca.mean()

                elif self.pca_guide_version == 2:  # DINO score map reconstruction
                    layer_id = 'encoder.layer.10.layer_scale2'  # the second last layer
                    latent_query = query_feat_dict.setdefault('hidden_states', {}).get(layer_id)
                    latent_query = latent_query[:, 1:]  # [b,n,c]
                    U_z, S_z, V_z = torch.pca_lowrank(latent_query, q=4)
                    latent_query_proj = torch.matmul(latent_query, V_z)
                    loss_pca = (latent_query_proj[..., 1:4] - query_feat_proj[..., 1:4]).pow(2).mean(dim=-1).sqrt().mean()

                # from io import BytesIO
                # from PIL import Image
                # from imgcat import imgcat
                # import seaborn as sns
                # import matplotlib.pyplot as plt
                # from diffusers.utils import make_image_grid
                # images = []
                # plot_io = BytesIO()
                # sns.heatmap((s:=query_feat_proj[0, 0, ..., 0].cpu().detach()).numpy(), square=True, cbar=True, cmap='PiYG', vmax=s.abs().max(), vmin=-s.abs().max())
                # plt.savefig(plot_io, format='png')
                # plt.close()
                # image = Image.open(plot_io)
                # images.append(image)
                # query_ = rearrange(query, 'b c h w -> b h w c')
                # query_ = (query_ - query_.min()) / (query_.max() - query_.min()) * 255
                # image = Image.fromarray(query_[0].cpu().detach().numpy().astype('uint8'))
                # print('hi')
                # images.append(image)
                # image = make_image_grid(images, rows=1, cols=len(images), resize=448)
                # imgcat(image)

                loss_pca = self.weight_pca * loss_pca
                print(loss_pca)
                total_loss = total_loss + loss_pca


            # for logging - losses
            loss_dict = detach_dict(loss_dict)
            log_dict = {
                'loss': total_loss.detach(),
                'loss_bbox_center': loss_dict['loss_bbox_center'].mean(),
                'loss_bbox_hw': loss_dict['loss_bbox_hw'].mean(),
                'loss_bbox_giou': loss_dict['loss_bbox_giou'].mean(),
                'loss_prob': loss_dict['loss_prob'].mean(),
            }

            if self.enable_pca_guide:
                log_dict.update({'loss_pca': loss_pca.detach()})


            # for logging - metrics
            preds_top = detach_dict(preds_top)
            prob: torch.Tensor = prob.detach()
            b, t, N = prob.shape
            ious, gious = loss_dict['iou'], loss_dict['giou']  # both [b*t*N]
            prob_theta = .5
            if training:  # measure for all positive anchors
                if pos_mask.sum() > 0:
                    ious, gious = ious[pos_mask], gious[pos_mask]  # both [#pos_anchors]
                    prob = prob.flatten()[pos_mask]  # [b*t*N] -> [#pos_anchors]
                    prob_accuracy = (prob.sigmoid() > prob_theta).float().mean()
                else:
                    prob_accuracy = torch.tensor(0., dtype=torch.float32, device=device)
            else:  # measure for per-frame top-1 anchors
                pos_mask = gt_probs.bool().flatten()  # [b,t]
                top_idx = rearrange(prob.argmax(dim=-1, keepdim=True), 'b t 1 -> (b t) 1')  # [b*t, 1]
                ious, gious = rearrange(ious, '(b t N) -> (b t) N', b=b, t=t), rearrange(gious, '(b t N) -> (b t) N', b=b, t=t)
                ious, gious = torch.take_along_dim(ious, top_idx, dim=-1), torch.take_along_dim(gious, top_idx, dim=-1)  # [b*t]
                ious, gious = ious[pos_mask], gious[pos_mask]
                prob = preds_top['prob']  # [b,t]
                prob_accuracy = (prob.sigmoid() > prob_theta) == gt_probs.bool()  # [b,t]
                prob_accuracy = prob_accuracy.float().mean()
            ious, gious = ious.mean(), gious.mean()
            log_dict.update({
                'iou': ious,
                'giou': gious,
                'prob_acc': prob_accuracy,
            })

            # not for logging but just in case we need it
            info_dict = {
                'loss_dict': loss_dict,     # losses starting with 'loss_', weights starting with 'weight_', iou, giou
                'preds_top': preds_top,     # bbox: [b,t,4], prob: [b,t]
                'gts': gts,                 # gts with hw, center computed
            }

            # gather all outputs
            output_dict.update({'loss': total_loss})  # for backward
            output_dict.update({'log_dict': log_dict})  # for logging
            output_dict.update({'info_dict': info_dict})  # for debugging
        output_dict.update({'pred_dict': detach_dict(pred_dict)})

        return output_dict


class Head(nn.Module):
    def __init__(self, in_dim=256, in_res=8, out_res=16, n=n_base_sizes, m=n_aspect_ratios):
        super(Head, self).__init__()

        self.in_dim = in_dim
        self.n = n
        self.m = m
        self.num_up_layers = int(math.log2(out_res // in_res))
        self.num_layers = 3

        if self.num_up_layers > 0:
            self.up_convs = []
            for _ in range(self.num_up_layers):
                self.up_convs.append(torch.nn.ConvTranspose2d(in_dim, in_dim, kernel_size=4, stride=2, padding=1))
            self.up_convs = nn.Sequential(*self.up_convs)

        self.in_conv = BasicBlock_Conv2D(in_dim=in_dim, out_dim=2*in_dim)

        self.regression_conv = []
        for i in range(self.num_layers):
            self.regression_conv.append(BasicBlock_Conv2D(in_dim, in_dim))
        self.regression_conv = nn.Sequential(*self.regression_conv)

        self.classification_conv = []
        for i in range(self.num_layers):
            self.classification_conv.append(BasicBlock_Conv2D(in_dim, in_dim))
        self.classification_conv = nn.Sequential(*self.classification_conv)

        self.droupout_feat = torch.nn.Dropout(p=0.2)
        self.droupout_cls = torch.nn.Dropout(p=0.2)

        self.regression_head = nn.Conv2d(in_dim, n * m * 4, kernel_size=3, padding=1)
        self.classification_head = nn.Conv2d(in_dim, n * m * 1, kernel_size=3, padding=1)

        self.regression_head.apply(self.init_weights_conv)
        self.classification_head.apply(self.init_weights_conv)

    def init_weights_conv(self, m):
        if type(m) == nn.Conv2d:
            nn.init.normal_(m.weight, mean=0.0, std=1e-6)
            nn.init.normal_(m.bias, mean=0.0, std=1e-6)

    def forward(self, x):
        '''
        x in shape [B,c,h=8,w=8]
        '''
        if self.num_up_layers > 0:
            x = self.up_convs(x)     # [B,c,h=16,w=16]

        B, c, h, w = x.shape

        feat_reg, feat_cls = self.in_conv(x).split([c, c], dim=1)   # both [B,c,h,w]
        # dpout pos 1, seems better
        feat_reg = self.droupout_feat(feat_reg)
        feat_cls = self.droupout_cls(feat_cls)

        feat_reg = self.regression_conv(feat_reg)        # [B,n*m*4,h,w]
        feat_cls = self.classification_conv(feat_cls)    # [B,n*m*1,h,w]

        out_reg = self.regression_head(feat_reg)
        out_cls = self.classification_head(feat_cls)

        out_reg = rearrange(out_reg, 'B (n m c) h w -> B (h w n m) c', h=h, w=w, n=self.n, m=self.m, c=4)
        out_cls = rearrange(out_cls, 'B (n m c) h w -> B (h w n m) c', h=h, w=w, n=self.n, m=self.m, c=1)

        return out_reg, out_cls


if __name__ == '__main__':
    import hydra
    from omegaconf import OmegaConf, DictConfig

    @hydra.main(config_path='../../config', config_name='base', version_base='1.3')
    def main(config: DictConfig):
        model = ClipMatcher(config).cuda()
        print('Model with {} parameters'.format(sum(p.numel() for p in model.parameters())))
        print(config.model.cpt_path)
        checkpoint = torch.load(config.model.cpt_path, map_location='cpu', weights_only=True)
        model.load_state_dict(checkpoint["state_dict"], strict=True)
        model.eval()
        torch.set_grad_enabled(False)
        del checkpoint



    main()<|MERGE_RESOLUTION|>--- conflicted
+++ resolved
@@ -138,13 +138,10 @@
 
         # experiment-specific
         enable_cls_token_score = False,
-<<<<<<< HEAD
         enable_pca_guide = False,
         pca_guide_version = 1,
         weight_pca = 1e-6,
-=======
         num_layers_cq_corr_transformer=1,
->>>>>>> ac70ff5f
         **kwargs
     ) -> None:
         super().__init__()
@@ -417,20 +414,20 @@
                 query_feat_dict = self.extract_feature(query)
                 rt_pos_queries_cls, query_cls = rt_pos_queries_feat_dict['cls'], query_feat_dict['cls']
                 query_cls = rearrange(query_cls, 'b c 1 -> b 1 c').expand(-1, t, -1) # [b,t,c]
-                
+
                 sim = F.cosine_similarity(rt_pos_queries_cls, query_cls, dim=-1) # [b,t]
-                
+
                 if sim_mode == 'max':
                     _, top_sim_idx = sim.topk(1, dim=-1) # [b,1]
                 elif sim_mode == 'min':
                     top_sim_idx = sim.argmin(dim=-1, keepdim=True)  # [b, 1]
-                
+
                 rt_pos_queries = rearrange(rt_pos_queries, '(b t) c h w -> b t c h w', b=b, t=t) # [b,t,c,h,w]
-                
+
                 query = rt_pos_queries[torch.arange(b), top_sim_idx.squeeze(1)] # [b,c,h2,w2]
             query_feat_dict = self.extract_feature(query)
-                
-                
+
+
 
 
         query_feat = query_feat_dict['feat']
