import itertools
from typing import Iterable, Callable
from collections import OrderedDict

import torch.nn as nn
import torch
import torch.nn.functional as F
from einops import rearrange, repeat
import math
from tqdm import tqdm

import random
from transformers import Dinov2Model, ViTModel
from geomloss import SamplesLoss

from ltvu.loss import get_losses_with_anchor
from ltvu.bbox_ops import bbox_xyhwToxyxy, generate_anchor_boxes_on_regions


base_sizes = torch.tensor([[16, 16], [32, 32], [64, 64], [128, 128]], dtype=torch.float32)    # 4 types of size
aspect_ratios = torch.tensor([0.5, 1, 2], dtype=torch.float32)                                # 3 types of aspect ratio
n_base_sizes = base_sizes.shape[0]
n_aspect_ratios = aspect_ratios.shape[0]


def detach_dict(d):
    # recursively detach all tensors in a dict
    for k, v in d.items():
        if isinstance(v, dict):
            d[k] = detach_dict(v)
        elif isinstance(v, torch.Tensor):
            d[k] = v.detach()
    return d


def build_backbone(backbone_name, backbone_type):
    if backbone_name == 'dinov2':
        assert backbone_type in ['vits14', 'vitb14', 'vitl14', 'vitg14']
        import warnings
        with warnings.catch_warnings():
            warnings.simplefilter('ignore', UserWarning)
            warnings.simplefilter('ignore', FutureWarning)
            backbone = torch.hub.load('facebookresearch/dinov2', 'dinov2_{}'.format(backbone_type))
        down_rate = 14
        if backbone_type == 'vitb14':
            backbone_dim = 768
        elif backbone_type == 'vits14':
            backbone_dim = 384
        elif backbone_type == 'vitl14':
            backbone_dim = 1024
        elif backbone_type == 'vitg14':
            backbone_dim = 1536
        else:
            raise NotImplementedError
    elif backbone_name == 'dinov2-hf':  # why not torch.hub? => just because I prefer huggingface
        assert backbone_type in ['vits14', 'vitb14', 'vitl14', 'vitg14']
        down_rate = 14
        if backbone_type == 'vitb14':
<<<<<<< HEAD
            backbone_dim = 768
        elif backbone_type == 'vits14':
            backbone_dim = 384
        elif backbone_type == 'vitl14':
            backbone_dim = 1024
        backbone_dim = 768
=======
            backbone = Dinov2Model.from_pretrained('facebook/dinov2-base')
            backbone_dim = 768
        elif backbone_type == 'vits14':
            backbone = Dinov2Model.from_pretrained('facebook/dinov2-small')
            backbone_dim = 384
        elif backbone_type == 'vitl14':
            backbone = Dinov2Model.from_pretrained('facebook/dinov2-large')
            backbone_dim = 1024
        elif backbone_type == 'vitg14':
            backbone = Dinov2Model.from_pretrained('facebook/dinov2-giant')
            backbone_dim = 1536
    elif backbone_name == 'dino-hf':
        assert backbone_type in ['vits16', 'vitb16']
        down_rate = 16
        if backbone_type == 'vitb16':
            backbone = ViTModel.from_pretrained('facebook/dino-vitb16')
            backbone_dim = 768
        elif backbone_type == 'vits16':
            backbone = ViTModel.from_pretrained('facebook/dino-vits16')
            backbone_dim = 384
>>>>>>> 1c41f52c
    else:
        raise NotImplementedError
    return backbone, down_rate, backbone_dim


def BasicBlock_Conv2D(in_dim, out_dim):
    module = nn.Sequential(
        nn.Conv2d(in_dim, out_dim, 3, padding=1),
        nn.BatchNorm2d(out_dim),
        nn.LeakyReLU(inplace=True))
    return module


# https://github.com/mit-han-lab/temporal-shift-module/blob/master/ops/temporal_shift.py
class TemporalShift(nn.Module):
    def __init__(self, net, num_frames=32, n_div=8):
        super(TemporalShift, self).__init__()
        self.net = net
        self.num_frames = num_frames
        self.fold_div = n_div

    def forward(self, tgt, *args, **kwargs):
        tgt = self.shift(tgt, self.num_frames, fold_div=self.fold_div)
        return self.net(tgt, *args, **kwargs)

    @staticmethod
    def shift(x, t, fold_div=8):
        nt, hw, c = x.size()
        h, w = int(hw ** 0.5), int(hw ** 0.5)
        b = nt // t
        x = rearrange(x, '(b t) (h w) c -> b t c h w', b=b, t=t, h=h, w=w)

        fold = c // fold_div
        out = torch.zeros_like(x)
        out[:, :-1, :fold] = x[:, 1:, :fold]  # shift left
        out[:, 1:, fold: 2 * fold] = x[:, :-1, fold: 2 * fold]  # shift right
        out[:, :, 2 * fold:] = x[:, :, 2 * fold:]  # not shift

        return rearrange(out, 'b t c h w -> (b t) (h w) c')


class TemporalShiftConv(TemporalShift):
    def forward(self, x):
        bt, c, h, w = x.shape
        x = rearrange(x, '(b t) c h w -> (b t) (h w) c', t=self.num_frames)
        x = self.shift(x, self.num_frames, fold_div=self.fold_div)
        x = rearrange(x, '(b t) (h w) c -> (b t) c h w', t=self.num_frames, h=h)
        return self.net(x)


class IntermediateFeatureExtractor:
    def __init__(self, model: nn.Module, layer_ids: Iterable[str]):
        self.model = model
        self.layer_ids = layer_ids
        self.features = {layer: torch.empty(0) for layer in layer_ids}

        for layer_id in layer_ids:
            layer = dict([*self.model.named_modules()])[layer_id]
            layer.register_forward_hook(self.save_outputs_hook(layer_id))

    def save_outputs_hook(self, layer_id: str) -> Callable:
        def fn(_, __, output):
            self.features[layer_id] = output
        return fn


class InferenceContext:
    def __init__(self, fp32_mm_precision, enable_autocast, autocast_dtype, enable_no_grad):
        self.fp32_mm_precision = fp32_mm_precision
        self.enable_no_grad = enable_no_grad
        self.enable_autocast = enable_autocast
        self.autocast_dtype = autocast_dtype
        self.prec_prev = None

    def __enter__(self):
        self.prec_prev = torch.get_float32_matmul_precision()
        torch.set_float32_matmul_precision(self.fp32_mm_precision)
        if self.enable_no_grad:
            self.no_grad = torch.no_grad()
            self.no_grad.__enter__()
        self.autocast = torch.autocast(device_type='cuda', dtype=self.autocast_dtype, enabled=self.enable_autocast)
        self.autocast.__enter__()

    def __exit__(self, exc_type, exc_value, traceback):
        self.autocast.__exit__(exc_type, exc_value, traceback)
        if self.enable_no_grad:
            self.no_grad.__exit__(exc_type, exc_value, traceback)
        torch.set_float32_matmul_precision(self.prec_prev)


class ClipMatcher(nn.Module):
    def __init__(self,
        compile_backbone = True,
        backbone_precision = 'bf16',
        backbone_fp32_mm_precision = 'medium',

        # model structure
        backbone_name = 'dinov2',
        backbone_type = 'vitb14',
        window_transformer = 5,  # sec
        resolution_transformer = 8,
        num_anchor_regions = 16,
        num_layers_st_transformer = 3,
        apply_sttx_mask = True,
        transformer_dropout = 0.,
        fix_backbone = True,
        base_sizes: torch.Tensor = base_sizes,

        # input size
        query_size = 448,
        clip_size_fine = 448,
        clip_size_coarse = 448,
        clip_num_frames = 30,

        # loss weights
        positive_threshold = .2,
        logit_scale = 1.,
        weight_bbox_center = 1.,
        weight_bbox_hw = 1.,
        weight_bbox_giou = .3,
        weight_prob = 100.,
        late_reduce = False,

        #### experiment-specific ####
        num_layers_cq_corr_transformer: int = 1,
        nhead_stx: int = 4,
        t_short: int = 4,  # frames
        no_reduce=False,

        # EPQ (HQQ)
        sim_between: str = 'query',

        # cls token score
        enable_cls_token_score = False,
        cls_norm = False,
        cls_repair_neighbor = False,
        cls_scaling = 1,
        cls_scaling_type = 'softmax',
        cls_learnable_scaling = False,

        # PCA Guide
        enable_pca_guide: bool = False,
        guide_from: str = 'backbone',
        guide_to_stx: bool = False,
        weight_singular: float = 0.,
        weight_entropy: float = 0.,
        weight_sinkhorn: float = 0.,
        singular_include_first: bool = True,
        entropy_include_first: bool = True,
        rank_pca: int = 4,
        ignore_border: bool = False,

        # temporal shift
        enable_temporal_shift_stx: bool = False,
        enable_temporal_shift_conv_summary: bool = False,

        conv_summary_layers: int = 0,
        conv_summary_1d_layers: int = 0,
        conv_summary_1d_first: bool = False,
        type_pe_stx: str | None = None,
        num_layers_small_cq_corr_transformer: int = 0,
        num_layers_short_term_spatio_temporal_transformer: int = 0,
        num_layers_self_spatial_transformer: int = 0,

        prob_apply_rt_pos: float = 0.5,

        debug = False,
        **kwargs
    ) -> None:
        super().__init__()

        # argument validation
        if enable_pca_guide:
            if guide_from == 'reduce':
                if late_reduce:
                    raise ValueError(f'PCA {guide_from=} from reduce layer with {late_reduce=} will be the same as guiding from backbone')

        if 'guide_to_stst' in kwargs:
            raise ValueError(
                'guide_to_stst is deprecated, revert to the commit 33b24363a6a48514ad95d2d256fc59dbddf59918')

        if kwargs.get('num_layers_stst_decoder', 0) > 0:
            raise ValueError(
                'Setting num_layers_stst_decoder > 0 is deprecated, revert to the commit 33b24363a6a48514ad95d2d256fc59dbddf59918')


        self.backbone, self.down_rate, self.backbone_dim = build_backbone(backbone_name, backbone_type)
        self.backbone_name = backbone_name
        prec = backbone_precision  # alias
        dtypes = {'bf16': torch.bfloat16, 'fp32': torch.float32, 'fp16': torch.float16}
        self.backbone_dtype = dtypes[prec]
        self.backbone_autocast = prec != 'fp32'
        self.backbone_fp32_mm_precision = backbone_fp32_mm_precision

        self.query_size = query_size
        self.clip_size_fine = clip_size_fine
        self.clip_size_coarse = clip_size_coarse

        self.query_feat_size = self.query_size // self.down_rate
        self.clip_feat_size_fine = self.clip_size_fine // self.down_rate
        self.clip_feat_size_coarse = self.clip_size_coarse // self.down_rate

        self.window_transformer = window_transformer
        self.resolution_transformer = resolution_transformer
        self.num_anchor_regions = num_anchor_regions
        self.transformer_dropout = transformer_dropout
        self.fix_backbone = fix_backbone

        self.positive_threshold = positive_threshold
        self.logit_scale = logit_scale
        self.weight_bbox_center = weight_bbox_center
        self.weight_bbox_hw = weight_bbox_hw
        self.weight_bbox_giou = weight_bbox_giou
        self.weight_prob = weight_prob
        self.enable_cls_token_score = enable_cls_token_score
        self.cls_norm = cls_norm
        self.cls_repair_neighbor = cls_repair_neighbor
        self.cls_scaling = cls_scaling
        self.cls_scaling_type = cls_scaling_type
        self.cls_learnable_scaling = cls_learnable_scaling
        if self.enable_cls_token_score:
            if self.cls_learnable_scaling:
                self.scaling_param = torch.nn.Parameter(torch.tensor(float(self.cls_scaling)))
            if self.cls_scaling_type == 'layernorm':
                self.cls_scaling_norm = nn.LayerNorm(self.clip_feat_size_fine * self.clip_feat_size_coarse)
            elif self.cls_scaling_type == 'batchnorm':
                self.cls_scaling_norm = nn.BatchNorm1d(self.clip_feat_size_fine * self.clip_feat_size_coarse)

        self.late_reduce = late_reduce
        self.no_reduce = no_reduce
        self.num_layers_cq_corr_transformer = num_layers_cq_corr_transformer
        self.apply_sttx_mask = apply_sttx_mask
        self.t_short = t_short

        self.sim_between = sim_between

        self.enable_pca_guide = enable_pca_guide
        self.guide_from = guide_from
        self.guide_to_stx = guide_to_stx

        self.weight_singular = weight_singular
        self.weight_entropy = weight_entropy
        self.weight_sinkhorn = weight_sinkhorn
        self.rank_pca = rank_pca
        self.singular_include_first = singular_include_first
        self.entropy_include_first = entropy_include_first
        self.ignore_border = ignore_border

        self.enable_temporal_shift_stx = enable_temporal_shift_stx
        self.enable_temporal_shift_conv_summary = enable_temporal_shift_conv_summary

        self.conv_summary_layers = conv_summary_layers
        self.conv_summary_1d_layers = conv_summary_1d_layers
        self.conv_summary_1d_first = conv_summary_1d_first
        self.type_pe_stx = type_pe_stx

        self.num_layers_small_cq_corr_transformer = num_layers_small_cq_corr_transformer
        self.num_layers_short_term_spatio_temporal_transformer = num_layers_short_term_spatio_temporal_transformer
        self.num_layers_self_spatial_transformer = num_layers_self_spatial_transformer

        self.prob_apply_rt_pos = prob_apply_rt_pos

        if not isinstance(base_sizes, torch.Tensor):
            if isinstance(base_sizes[0], list):
                base_sizes = torch.tensor(base_sizes, dtype=torch.float32)
            elif isinstance(base_sizes[0], int):
                base_sizes = torch.tensor([base_sizes] * 2, dtype=torch.float32).T
        self.anchors_xyhw = generate_anchor_boxes_on_regions(
            image_size=[self.clip_size_coarse, self.clip_size_coarse],
            num_regions=[self.num_anchor_regions, self.num_anchor_regions],
            base_sizes=base_sizes)
        self.anchors_xyhw = self.anchors_xyhw / self.clip_size_coarse   # [R^2*N*M,4], value range [0,1], represented by [c_x,c_y,h,w] in torch axis
        self.anchors_xyxy = bbox_xyhwToxyxy(self.anchors_xyhw)  # non-trainable, [R^2*N*M,4]

        if fix_backbone:
            for param in self.backbone.parameters():
                param.requires_grad = False
            self.backbone.eval()  # also done in the trainer
        layer_ids = []
        if enable_cls_token_score:
            # check layer names by printing `list(dict([*backbone.named_modules()]).keys())`
            layer_ids.append('encoder.layer.10.layer_scale2')
        # self.hidden_state_extractor = IntermediateFeatureExtractor(self.backbone, layer_ids)
        if compile_backbone:
            self.backbone = torch.compile(self.backbone)
            self.get_cross_cls_attn_score = torch.compile(self.get_cross_cls_attn_score)

        # feature reduce layer
        if not self.no_reduce:
            self.reduce = nn.Sequential(
                nn.Conv2d(self.backbone_dim, 256, 3, padding=1),
                nn.BatchNorm2d(256),
                nn.LeakyReLU(inplace=True),
                nn.Conv2d(256, 256, 3, padding=1),
                nn.BatchNorm2d(256),
                nn.LeakyReLU(inplace=True),
            )

        # clip-query correspondence
        self.CQ_corr_transformer = []
        self.nhead = nhead_stx
        stx_in_dim = self.backbone_dim if self.late_reduce or self.no_reduce else 256

        if self.type_pe_stx is None:
            self.pe_stx = None
        else:
            dummy = torch.zeros(1, 1 + 1024, stx_in_dim)
            emb = self.backbone.embeddings.interpolate_pos_encoding(dummy, 448, 448)[:, 1:]  # [1,1024,768]
            if self.type_pe_stx == '3d':  # 25M params
                self.pe_stx = repeat(emb, '1 (h w) c -> 1 t (h w) c', t=clip_num_frames, h=self.clip_feat_size_coarse).clone()
            elif self.type_pe_stx == '2d':  # 0.8M params
                self.pe_stx = emb[:, None]  # [1,1,h*w,c]
            self.pe_stx = nn.parameter.Parameter(self.pe_stx)

        for _ in range(self.num_layers_cq_corr_transformer):
            self.CQ_corr_transformer.append(
                torch.nn.TransformerDecoderLayer(
                    d_model=stx_in_dim,
                    nhead=self.nhead,
                    dim_feedforward=stx_in_dim*4,
                    dropout=transformer_dropout,
                    activation='gelu',
                    batch_first=True
                )
            )
        self.CQ_corr_transformer = nn.ModuleList(self.CQ_corr_transformer)

        if self.enable_temporal_shift_stx:
            new_modules = []
            for stx_layer in self.CQ_corr_transformer:
                stx_layer.self_attn = TemporalShift(stx_layer.self_attn, num_frames=clip_num_frames, n_div=8)
                new_modules.append(stx_layer)
            self.CQ_corr_transformer = nn.ModuleList(new_modules)

        if self.num_layers_small_cq_corr_transformer > 0:
            self.small_stx = nn.TransformerDecoder(
                nn.TransformerDecoderLayer(
                    d_model=256,
                    nhead=self.nhead,
                    dim_feedforward=2048,
                    dropout=transformer_dropout,
                    activation='gelu',
                    batch_first=True),
                num_layers=self.num_layers_small_cq_corr_transformer)
            self.small_stx = torch.compile(self.small_stx)
        else:
            self.small_stx = None

        # feature downsample layers
        sttx_in_dim = self.backbone_dim if self.no_reduce else 256
        self.num_head_layers, self.down_heads = int(math.log2(self.clip_feat_size_coarse)), []
        for i in range(self.num_head_layers-1):
            self.down_heads.append(
                nn.Sequential(
                nn.Conv2d(sttx_in_dim, sttx_in_dim, 3, stride=2, padding=1),
                nn.BatchNorm2d(sttx_in_dim),
                nn.LeakyReLU(inplace=True),
            ))
        self.down_heads = nn.ModuleList(self.down_heads)

        if self.conv_summary_layers > 0:
            def conv_block(in_dim, out_dim):
                return nn.Sequential(OrderedDict([
                    ('conv', nn.Conv2d(in_dim, out_dim, 3, padding=1)),
                    ('bn', nn.BatchNorm2d(out_dim)),
                    ('relu', nn.LeakyReLU(inplace=True))
                ]))
            self.conv_summary = nn.ModuleList([conv_block(256, 256) for _ in range(self.conv_summary_layers)])
        else:
            self.conv_summary = None

        if self.conv_summary_1d_layers > 0:
            def conv_block(in_dim, out_dim):
                return nn.Sequential(OrderedDict([
                    ('conv', nn.Conv1d(in_dim, out_dim, 3, padding=1)),
                    ('bn', nn.BatchNorm1d(out_dim)),
                    ('relu', nn.LeakyReLU(inplace=True))
                ]))
            self.conv_summary_1d = nn.ModuleList([conv_block(256, 256) for _ in range(self.conv_summary_1d_layers)])
        else:
            self.conv_summary_1d = None

        if self.enable_temporal_shift_conv_summary:
            assert self.conv_summary is not None, 'conv_summary must be enabled to use temporal shift'
            # shift only the first layer
            self.conv_summary[0].conv = TemporalShiftConv(self.conv_summary[0].conv, num_frames=clip_num_frames, n_div=8)

        # spatial-temporal PE
        self.pe_3d = torch.zeros(1, clip_num_frames * self.resolution_transformer ** 2, sttx_in_dim)
        self.pe_3d = nn.parameter.Parameter(self.pe_3d)

        if self.num_layers_self_spatial_transformer > 0:
            self.self_stx = nn.TransformerEncoder(
                nn.TransformerEncoderLayer(
                    d_model=sttx_in_dim,
                    nhead=8,
                    dim_feedforward=2048,
                    dropout=transformer_dropout,
                    activation='gelu',
                    batch_first=True),
                num_layers=self.num_layers_self_spatial_transformer)
            self.self_stx = torch.compile(self.self_stx)
        else:
            self.self_stx = None

        # spatial-temporal transformer layer
        self.feat_corr_transformer = []
        self.num_layers_st_transformer = num_layers_st_transformer
        sttx_in_feeddim = 3072 if self.no_reduce else 2048
        for _ in range(self.num_layers_st_transformer):
            self.feat_corr_transformer.append(
                    torch.nn.TransformerEncoderLayer(
                        d_model=sttx_in_dim,
                        nhead=8,
                        dim_feedforward=sttx_in_feeddim,
                        dropout=transformer_dropout,
                        activation='gelu',
                        batch_first=True))
        self.feat_corr_transformer = nn.ModuleList(self.feat_corr_transformer)
        self.temporal_mask = None

        if self.num_layers_short_term_spatio_temporal_transformer > 0:
            self.stst_transformer = nn.TransformerEncoder(
                nn.TransformerEncoderLayer(
                    d_model=256,
                    nhead=8,
                    dim_feedforward=1024,
                    dropout=transformer_dropout,
                    activation='gelu',
                    batch_first=True),
                num_layers=self.num_layers_short_term_spatio_temporal_transformer)
            self.stst_transformer = torch.compile(self.stst_transformer)
        else:
            self.stst_transformer = None

        # output head
        self.head = Head(
            in_dim=256, in_res=self.resolution_transformer, out_res=self.num_anchor_regions,
            n=len(base_sizes)
        )

        if self.weight_sinkhorn > 0:
            self.sinkhorn = SamplesLoss("sinkhorn", p=2, blur=0.05)
        else:
            self.sinkhorn = None

        self.debug = debug

    def init_weights_linear(self, m):
        if type(m) == nn.Linear:
            #nn.init.xavier_uniform_(m.weight)
            nn.init.normal_(m.weight, mean=0.0, std=1e-6)
            nn.init.normal_(m.bias, mean=0.0, std=1e-6)

    def get_cross_cls_attn_score(self, latent_query, latent_clip, scaling_factor=1, cls_scaling_type='softmax'):
        """
        latent_query: [b,1,c]
        latent_clip: [b*t,n,c]
        """
        BT, N, C = latent_clip.shape
        B = latent_query.shape[0]
        T = BT // B

        if self.cls_repair_neighbor:
            w = self.clip_feat_size_coarse
            feat = rearrange(latent_clip, '(b t) (h w) c -> b t h w c', b=B, t=T, w=w)
            neighbor_patches = torch.cat([
                rearrange(feat[:, :, 0:2, 2:4], '... hh ww c -> ... (hh ww) c'),  # [b,t,2,2,c] -> [b,t,4,c]
                rearrange(feat[:, :, 2:4, 0:4], '... hh ww c -> ... (hh ww) c'),  # [b,t,2,4,c] -> [b,t,8,c]
            ], dim=2)  # [b,t,12,c]
            neighbor_norm_mean = neighbor_patches.norm(dim=-1, keepdim=True).mean(dim=-2, keepdim=True)  # [b,t,1,1]
            neighbor_mean = neighbor_patches.mean(dim=2, keepdim=True)  # [b,t,1,c]
            neighbor_mean /= neighbor_mean.norm(dim=-1, keepdim=True)
            neighbor_mean *= neighbor_norm_mean
            neighbor_mean = rearrange(neighbor_mean, 'b t 1 c -> (b t) 1 c')
            latent_clip[:, [0, 1, w, w+1]] = neighbor_mean

        last_layer = self.backbone.encoder.layer[-1]
        Q_query = last_layer.attention.attention.query(latent_query)  # [b,1,c]
        K_clip = last_layer.attention.attention.key(latent_clip)  # [b*t,n,c]

        Q_query = repeat(Q_query, 'b 1 c -> (b t) 1 c', t=T)
        attn = torch.bmm(Q_query, K_clip.transpose(1, 2)) / C ** 0.5  # [b*t,1,n]
        if self.cls_learnable_scaling:
            scaling_factor = self.scaling_param

        self.cls_mean_before_bn, self.cls_std_before_bn = attn.mean(dim=-1).mean().item(), attn.std(dim=-1).mean().item()
        if cls_scaling_type == 'softmax':
            attn = F.softmax(attn, dim=-1) * scaling_factor  # [b*t,1,n]
        elif cls_scaling_type == 'softmax_w_clamp':
            attn = torch.clamp(F.softmax(attn, dim=-1) * scaling_factor, min=0, max=1)  # [b*t,1,n]
        elif cls_scaling_type == 'sigmoid':
            attn = F.sigmoid(attn) * scaling_factor  # [b*t,1,n]
            attn = attn.to(latent_query.dtype)
        elif cls_scaling_type == 'sigmoid_mean':
            attn = F.sigmoid(attn - attn.mean(dim=-1, keepdim=True)) * scaling_factor  # [b*t,1,n]
            attn = attn.to(latent_query.dtype)
        elif cls_scaling_type == 'direct':
            attn = attn * scaling_factor
        elif cls_scaling_type in ['layernorm','batchnorm']:
            attn = self.cls_scaling_norm(attn) * scaling_factor
        else:
            attn = F.softmax(attn, dim=-1) * scaling_factor  # [b*t,1,n]
        self.cls_mean_after_bn, self.cls_std_after_bn = attn.mean(dim=-1).mean().item(), attn.std(dim=-1).mean().item()

        if self.cls_norm:
            h, w = self.clip_feat_size_fine, self.clip_feat_size_coarse
            attn = rearrange(attn, 'bt 1 (h w) -> bt 1 h w', h=h, w=w)
            remaining_patches = torch.cat([attn[:, :, 0:2, 2:].flatten(start_dim=-2), attn[:, :, 2:, :].flatten(start_dim=-2)], dim=-1)
            remaining_mean = remaining_patches.mean(dim=-1, keepdim=True)
            attn[:, :, 0:2, 0:2]  = remaining_mean.unsqueeze(-1).expand(-1, -1, 2, 2)
            attn = rearrange(attn, 'bt 1 h w -> bt 1 (h w)')
        attn = repeat(attn, '(b t) 1 n2 -> (b t H) n1 n2', b=B, H=self.nhead, n1=N, n2=N)

        return attn

    def compute_pca_score_map(self, guide_feat):
        b = guide_feat.shape[0]
        _feat = rearrange(guide_feat, 'b c h w -> b (h w) c')  # [b,h2*w2,c]
        _feat = _feat - _feat.mean(dim=1, keepdim=True)  # [b,h2*w2,c]
        score_maps = []  # [b,h2*w2,H]
        for bidx in range(b):
            U, S, V = torch.pca_lowrank(_feat[bidx], q=1+self.nhead)  # [h2*w2,1+H], [1+H], [c,1+H]
            score_map = torch.matmul(_feat[bidx], V[:, 1:])  # [h2*w2,c] @ [c,H] -> [h2*w2,H]
            score_maps.append(score_map)
        score_maps = torch.stack(score_maps)  # [b,h2*w2,H]
        score_maps = 1. - torch.exp(-1 * score_maps ** 2 / 1000)  # [b,h2*w2,H]
        return score_maps

    def extract_feature(self, x) -> dict:
        hidden_states = {}

        if self.backbone_name in ['dino', 'dino-hf']:
            b, _, h_origin, w_origin = x.shape
            if 'hf' in self.backbone_name:
                x_forward_outs = self.backbone.forward(x, output_hidden_states=True, interpolate_pos_encoding=True)
                feat = x_forward_outs.last_hidden_state
                hidden_states = x_forward_outs.hidden_states[-2]
                cls_token = rearrange(feat[:, :1, :], 'b 1 c -> b c 1')
                feat = feat[:, 1:, :]  # we discard the [CLS] token   # [b, h*w, c]
                h = int(h_origin / self.down_rate)
                w = int(w_origin / self.down_rate)
            else:
                feat = self.backbone.get_intermediate_layers(x, n=1)[0]
                cls_token = feat[:, :1, :]  # [b,1,c]
                feat = feat[:, 1:, :]  # we discard the [CLS] token   # [b, h*w, c]
                h, w = int(h_origin / self.backbone.patch_embed.patch_size), int(w_origin / self.backbone.patch_embed.patch_size)
            dim = feat.shape[-1]
            feat = feat.reshape(b, h, w, dim).permute(0,3,1,2)

        elif self.backbone_name in ['dinov2', 'dinov2-hf']:
            b, _, h_origin, w_origin = x.shape
            if 'hf' in self.backbone_name:
                x_forward_outs = self.backbone.forward(x, output_hidden_states=True)
                feat = x_forward_outs.last_hidden_state
                hidden_states = x_forward_outs.hidden_states[-2]
                cls_token = rearrange(feat[:, :1, :], 'b 1 c -> b c 1')
                feat = feat[:, 1:, :]  # we discard the [CLS] token   # [b, h*w, c]
                h = int(h_origin / self.down_rate)
                w = int(w_origin / self.down_rate)
            else:
                feat, cls_token = self.backbone.get_intermediate_layers(x, n=1, return_class_token=True)
                h = int(h_origin / self.backbone.patch_embed.patch_size[0])
                w = int(w_origin / self.backbone.patch_embed.patch_size[1])
            dim = feat.shape[-1]
            feat = feat.reshape(b, h, w, dim).permute(0,3,1,2)  # [b,c,h,w]

        else:
            raise NotImplementedError

        if torch.isnan(feat).any():
            raise ValueError('nan in feature')

        return {
            'feat': feat,
            'cls': cls_token,
            'h': h, 'w': w,
            'hidden_states': hidden_states
        }


    def get_vqloc_sttx_mask(self, src, t):
        if not torch.is_tensor(self.temporal_mask):
            device = src.device
            hw = src.shape[1] // t
            thw = src.shape[1]
            mask = torch.ones(thw, thw, device=device).float() * float('-inf')

            window_size = self.window_transformer // 2

            for i in range(t):
                min_idx = max(0, (i-window_size)*hw)
                max_idx = min(thw, (i+window_size+1)*hw)
                mask[i*hw: (i+1)*hw, min_idx: max_idx] = 0.0
            # mask = mask.to(src.device)
            self.temporal_mask = mask
        return self.temporal_mask

    def replicate_for_hnm(self, query_feat, clip_feat):
        '''
        query_feat in shape [b,c,h,w]
        clip_feat in shape [b*t,c,h,w]
        '''
        b = query_feat.shape[0]
        bt = clip_feat.shape[0]
        t = bt // b

        clip_feat = rearrange(clip_feat, '(b t) c h w -> b t c h w', b=b, t=t)

        new_clip_feat, new_query_feat = [], []
        for i in range(b):
            for j in range(b):
                new_clip_feat.append(clip_feat[i])
                new_query_feat.append(query_feat[j])

        new_clip_feat = torch.stack(new_clip_feat)      # [b^2,t,c,h,w]
        new_query_feat = torch.stack(new_query_feat)    # [b^2,c,h,w]

        new_clip_feat = rearrange(new_clip_feat, 'b t c h w -> (b t) c h w')
        return new_clip_feat, new_query_feat

    def backbone_context(self):
        return InferenceContext(
            self.backbone_fp32_mm_precision,
            self.backbone_autocast,
            self.backbone_dtype,
            self.fix_backbone)

    def forward_conv_summary_1d(self, clip_feat, output_dict, get_intermediate_features = False):
        _, _, h, w = clip_feat.shape
        clip_feat = rearrange(clip_feat, 'b c h w -> b c (h w)')
        for conv in self.conv_summary_1d:
            clip_feat = clip_feat + conv(clip_feat)
        clip_feat = rearrange(clip_feat, 'b c (h w) -> b c h w', h=h, w=w)

        if get_intermediate_features:
            output_dict['feat']['clip']['conv_1d'] = clip_feat.clone()

        return clip_feat

    def forward_conv_summary(self, clip_feat, output_dict, get_intermediate_features = False):
        for conv in self.conv_summary:
            clip_feat = clip_feat + conv(clip_feat)

        if get_intermediate_features:
            output_dict['feat']['clip']['conv'] = clip_feat.clone()

        return clip_feat

    def extract_rt_feat(self,
        segment,
        query,
        rt_pos_queries = None,
        **kwargs
    ):
        b, t = segment.shape[:2]
        with self.backbone_context():
            rt_pos_queries = rearrange(rt_pos_queries, 'b t c h w -> (b t) c h w') # [b*t,c,h,w]
            rt_pos_queries_feat_dict = self.extract_feature(rt_pos_queries)
            query_feat_dict = self.extract_feature(query)
            rt_pos_queries_cls, query_cls = rt_pos_queries_feat_dict['cls'], query_feat_dict['cls']
            query_cls = rearrange(query_cls, 'b c 1 -> b 1 c') # [b,1,c]
            rt_pos_queries_cls = rearrange(rt_pos_queries_cls.squeeze(-1), '(b t) c -> b t c', b= b, t=t) # [b,t,c]
        return rt_pos_queries_cls, query_cls


    def forward(
        self,
        segment,
        query,
        compute_loss = False,
        training = True,
        before_query_mask: None | torch.Tensor = None,
        gt_probs: None | torch.Tensor = None,
        gt_bboxes: None | torch.Tensor = None,  # yxyx
        use_hnm: bool = False,
        rt_pos_queries = None,
        rt_pos_top_k = 1,
        rt_pos_idx = None, # -1 means not gt
        rt_pos = False,
        sim_mode = 'max',
        sim_thr = 0.0,
        enable_rt_pq_threshold=False,

        get_intermediate_features = False,

        max_epochs = None,
        cur_epoch = None,
        **kwargs
    ):
        '''
        clip: in shape [b,t,c,h,w]
        query: in shape [b,c,h2,w2]
        before_query_mask:
        gt_bboxes:
        '''
        b, t = segment.shape[:2]
        device = segment.device
        output_dict = {'feat': {'clip': {}, 'query': {}, 'guide': {}}}

        segment = rearrange(segment, 'b t c h w -> (b t) c h w')
        with self.backbone_context():
            clip_feat_dict = self.extract_feature(segment)
            if rt_pos and (random.randint(0, 1) == 1 or self.debug) and self.sim_between == 'random':
                valid_indices = rt_pos_idx != -1
                random_idx = torch.multinomial(valid_indices.float(), num_samples=1).squeeze(1)
                query = rt_pos_queries[torch.arange(b), random_idx]
            query_feat_dict = self.extract_feature(query)

<<<<<<< HEAD
        if rt_pos and (random.random() < self.prob_apply_rt_pos or self.debug):
=======
        if rt_pos and (random.randint(0, 1) == 1 or self.debug) and self.sim_between != 'random':
>>>>>>> 1c41f52c
            rt_pos_queries = rearrange(rt_pos_queries, 'b t c h w -> (b t) c h w') # [b*t,c,h,w]
            with self.backbone_context():
                rt_pos_queries_feat_dict = self.extract_feature(rt_pos_queries)
            rt_pos_queries_cls, query_cls = rt_pos_queries_feat_dict['cls'], query_feat_dict['cls']  # [b*t,c], [b,c,1]
            query_cls = rearrange(query_cls, 'b c 1 -> b 1 c').expand(-1, t, -1) # [b,t,c]
            rt_pos_queries_cls = rearrange(rt_pos_queries_cls.squeeze(-1), '(b t) c -> b t c', b= b, t=t) # [b,t,c]
            if get_intermediate_features:
                output_dict['feat']['rt_pos_query'] = rt_pos_queries_cls.clone()
                output_dict['feat']['rt_query'] = query_cls.clone()

            valid_gt_mask = rt_pos_idx != -1  # [b,t]

            if self.sim_between in ['positives', 'positives_multinomial', 'positives_multinomial_plus1']:  # sim between query and rt_pos_queries
                _norms = torch.norm(rt_pos_queries_cls, dim=-1, keepdim=True)  # [b,t,1]
                _cls = rt_pos_queries_cls / torch.maximum(_norms, torch.tensor(1e-6, device=device))  # [b,t,c]
                simmat = torch.einsum('bsc,btc->bst', _cls, _cls)  # [b,t,t]
                sim = []  # [b,t]
                for bidx in range(b):
                    sim.append(simmat[bidx, valid_gt_mask[bidx]].mean(dim=0))  # [t]
                sim = torch.stack(sim)  # [b,t]
            elif self.sim_between == 'query':  # sim between query and rt_pos_queries
                sim = F.cosine_similarity(rt_pos_queries_cls, query_cls, dim=-1) # [b,t]

            sim_mask = (sim > sim_thr) & valid_gt_mask # [b,t]
            sim_mask_num = sim_mask.sum() / b
            batch_has_valid = sim_mask.any(dim=-1) # [b]

            rand_indices_per_batch = torch.zeros(b, dtype=torch.long, device=sim.device)  # [b]
            if batch_has_valid.any():
                valid_sim_mask = sim_mask.float()  # [b, t]
                if self.sim_between in ['positives_multinomial', 'positives_multinomial_plus1']:
                    if self.sim_between == 'positives_multinomial_plus1':
                        valid_sim = 1 + sim * valid_sim_mask  # [b,t]
                    else:
                        valid_sim = sim * valid_sim_mask  # [b,t]
                    valid_sim = valid_sim / (valid_sim.sum(dim=-1, keepdim=True) + 1e-6)  # [b,t]
                    rand_indices_per_batch[batch_has_valid] = torch.multinomial(valid_sim[batch_has_valid], 1).squeeze(1)  # [b]
                else:
                    rand_indices_per_batch[batch_has_valid] = torch.multinomial(valid_sim_mask[batch_has_valid], 1).squeeze(1)  # [b]


            if sim_mode == 'max':
                masked_sim = sim.masked_fill(~valid_gt_mask, float('-inf'))
                top_sim_idx = masked_sim.argmax(dim=-1)  # [b,1]
            elif sim_mode == 'min':
                masked_sim = sim.masked_fill(~valid_gt_mask, float('inf'))
                top_sim_idx = masked_sim.argmin(dim=-1)  # [b,1]

            final_top_sim_idx = torch.where(batch_has_valid, rand_indices_per_batch, top_sim_idx)  # [b, 1]
            rt_pos_queries = rearrange(rt_pos_queries, '(b t) c h w -> b t c h w', b=b, t=t) # [b,t,c,h,w]

            if enable_rt_pq_threshold:
                query = rt_pos_queries[torch.arange(b), final_top_sim_idx]  # [b, c, h2, w2]
            else:
                query = rt_pos_queries[torch.arange(b), top_sim_idx] # [b,c,h2,w2]

            with self.backbone_context():
                query_feat_dict = self.extract_feature(query)


        query_feat = query_feat_dict['feat']
        clip_feat = clip_feat_dict['feat']
        h, w = clip_feat_dict['h'], clip_feat_dict['w']

        if get_intermediate_features:
            output_dict['feat']['clip']['backbone'] = clip_feat.clone()
            output_dict['feat']['query']['backbone'] = query_feat.clone()

        if self.enable_pca_guide and self.guide_from == 'backbone':
            score_maps = self.compute_pca_score_map(query_feat)  # [b,h2*w2,H]

        # reduce channel size
        if not self.late_reduce and not self.no_reduce:
            all_feat = torch.cat([query_feat, clip_feat], dim=0)
            all_feat = self.reduce(all_feat)
            query_feat, clip_feat = all_feat.split([b, b*t], dim=0)

            if get_intermediate_features:
                output_dict['feat']['clip']['reduce'] = clip_feat.clone()
                output_dict['feat']['query']['reduce'] = query_feat.clone()

        if self.enable_pca_guide and self.guide_from == 'reduce':
            score_maps = self.compute_pca_score_map(query_feat)  # [b,h2*w2,H]

        if use_hnm and compute_loss:
            clip_feat, query_feat = self.replicate_for_hnm(query_feat, clip_feat)   # b -> b^2
            b **= 2

        # masks
        nc, ts = t // self.t_short, self.t_short
        stx_tgt_mask = None   # [b*t*H,h*w,h*w], Q, K
        stx_mem_mask = None   # [b*t*H,h1*w1,h2*w2]
        sttx_src_mask = None  # [b*t*H,h*w,h*w]
        # stst_mem_mask = None  # [b*H,ts*h1*w1,h2*w2]  # h1*w1 for clip(Q), h2*w2 for query(K)

        # cls token score
        if self.enable_cls_token_score:
            latent_query = query_feat_dict['hidden_states']
            latent_clip = clip_feat_dict['hidden_states']
            latent_query_cls = latent_query[:, :1]  # [b,1,c]
            latent_clip_non_cls = latent_clip[:, 1:]  # [b*t,n,c]
            if get_intermediate_features:
                output_dict['feat']['clip']['latent_clip_non_cls'] = latent_clip_non_cls.clone()
                output_dict['feat']['query']['latent_query_cls'] = latent_query_cls.clone()

            cls_mask = self.get_cross_cls_attn_score(latent_query_cls, latent_clip_non_cls, self.cls_scaling, self.cls_scaling_type)
            stx_tgt_mask = cls_mask

            if get_intermediate_features:
                output_dict['feat']['guide']['cls_mask'] = cls_mask.clone()

        # pca guide
        if self.enable_pca_guide:
            self.score_maps_mean, self.score_maps_std = score_maps.mean(dim=-1).mean().item(), score_maps.std(dim=(-1, -2)).mean().item()
            if self.guide_to_stx:
                stx_mem_mask = repeat(score_maps, 'b (h2 w2) H -> (b t H) (h1 w1) (h2 w2)', t=t, h1=h, w1=w, h2=h, w2=w)

        # spatial correspondence
        query_feat_expanded = repeat(query_feat, 'b c h w -> (b t) (h w) c', t=t)  # [b*t,n,c]
        clip_feat = rearrange(clip_feat, '(b t) c h w -> b t (h w) c', b=b)
        if self.pe_stx is not None:
            clip_feat = clip_feat + self.pe_stx
        clip_feat = rearrange(clip_feat, 'b t (h w) c -> (b t) (h w) c', b=b, h=h)

        if get_intermediate_features:
            output_dict['feat']['clip']['pe_stx'] = clip_feat.clone()
            output_dict['feat']['query']['pe_stx'] = query_feat_expanded.clone()
            if stx_tgt_mask is not None:
                output_dict['feat']['guide']['stx_tgt_mask'] = stx_tgt_mask.clone()
            if stx_mem_mask is not None:
                output_dict['feat']['guide']['stx_mem_mask'] = stx_mem_mask.clone()


        for stx_layer in self.CQ_corr_transformer:
            stx_layer: nn.TransformerDecoderLayer  # written for pylance
            clip_feat = stx_layer.forward(
                tgt=clip_feat, tgt_mask=stx_tgt_mask,  # used in the SA block
                memory=query_feat_expanded, memory_mask=stx_mem_mask  # used in the CA block
            )
        clip_feat = rearrange(clip_feat, 'b (h w) c -> b c h w', h=h, w=w)  # [b*t,c,h,w]

        if get_intermediate_features:
            output_dict['feat']['clip']['stx'] = clip_feat.clone()
            output_dict['feat']['query']['stx'] = query_feat.clone()

        if self.late_reduce and not self.no_reduce:
            all_feat = torch.cat([query_feat, clip_feat], dim=0)
            all_feat = self.reduce(all_feat)
            query_feat, clip_feat = all_feat.split([b, b*t], dim=0)

            if get_intermediate_features:
                output_dict['feat']['clip']['late_reduce'] = clip_feat.clone()
                output_dict['feat']['query']['late_reduce'] = query_feat.clone()


        ################## after STX ##################

        if self.small_stx is not None:
            query_feat_expanded = repeat(query_feat, 'b c h w -> (b t) (h w) c', t=t)
            clip_feat = rearrange(clip_feat, '(b t) c h w -> (b t) (h w) c', b=b)
            clip_feat = self.small_stx.forward(
                tgt=clip_feat, tgt_mask=stx_tgt_mask,
                memory=query_feat_expanded, memory_mask=stx_mem_mask)
            clip_feat = rearrange(clip_feat, '(b t) (h w) c -> (b t) c h w', b=b, h=h)

        clip_feat_stx = clip_feat

        # down-size feature
        for down_head in self.down_heads:
            if list(clip_feat.shape[-2:]) == [self.resolution_transformer]*2:
                break
            clip_feat = down_head.forward(clip_feat)

        if self.conv_summary_1d is not None and self.conv_summary_1d_first:
            clip_feat = self.forward_conv_summary_1d(clip_feat, output_dict, get_intermediate_features)
        if self.conv_summary is not None:
            clip_feat = self.forward_conv_summary(clip_feat, output_dict, get_intermediate_features)
        if self.conv_summary_1d is not None and not self.conv_summary_1d_first:
            clip_feat = self.forward_conv_summary_1d(clip_feat, output_dict, get_intermediate_features)

        if self.self_stx is not None:
            _, _, h, w = clip_feat.shape
            clip_feat = rearrange(clip_feat, '(b t) c h w -> b (t h w) c', b=b) + self.pe_3d
            clip_feat = rearrange(clip_feat, 'b (t h w) c -> (b t) (h w) c', b=b, t=t, h=h)
            clip_feat = self.self_stx(clip_feat)
            clip_feat = rearrange(clip_feat, '(b t) (h w) c -> (b t) c h w', b=b, h=h)

        if len(self.feat_corr_transformer) > 0:
            clip_feat = rearrange(clip_feat, '(b t) c h w -> b (t h w) c', b=b) + self.pe_3d
            if self.apply_sttx_mask:
                mask = self.get_vqloc_sttx_mask(clip_feat, t)
                sttx_src_mask = mask
            for sttx_layer in self.feat_corr_transformer:
                sttx_layer: nn.TransformerEncoderLayer  # written for pylance
                clip_feat = sttx_layer.forward(clip_feat, src_mask=sttx_src_mask)
            clip_feat = rearrange(
                clip_feat, 'b (t h w) c -> (b t) c h w',
                b=b, t=t, h=self.resolution_transformer, w=self.resolution_transformer)

        if self.stst_transformer is not None:
            clip_feat = rearrange(clip_feat, '(b nc ts) c h w -> (b nc) (ts h w) c', b=b, nc=nc, ts=ts, h=h, w=w)
            clip_feat = self.stst_transformer(clip_feat)
            clip_feat = rearrange(clip_feat, '(b nc) (ts h w) c -> (b nc ts) c h w', b=b, nc=nc, ts=ts, h=h, w=w)

        ################## Detection Head ##################

        # refine anchors
        anchors_xyhw = self.anchors_xyhw.to(device)                             # [N,4]
        anchors_xyxy = self.anchors_xyxy.to(device)                             # [N,4]
        anchors_xyhw = anchors_xyhw.reshape(1,1,-1,4)                           # [1,1,N,4]
        anchors_xyxy = anchors_xyxy.reshape(1,1,-1,4)                           # [1,1,N,4]

        bbox_refine, prob = self.head.forward(clip_feat)                        # [b*t,N=h*w*n*m,c]
        bbox_refine = rearrange(bbox_refine, '(b t) N c -> b t N c', b=b, t=t)  # [b,t,N,4], in xyhw frormulation
        prob = self.logit_scale*rearrange(prob, '(b t) N c -> b t N c', b=b, t=t) # [b,t,N,1]
        prob = prob.squeeze(-1)                                                 # [b,t,N]
        bbox_refine += anchors_xyhw                                             # [b,t,N,4]

        center, hw = bbox_refine.split([2,2], dim=-1)                           # represented by [c_x, c_y, h, w]
        hw = 0.5 * hw                                                           # anchor's hw is defined as real hw
        bbox = torch.cat([center - hw, center + hw], dim=-1)                    # [b,t,N,4]

        pred_dict = {
            'center': center,           # [b,t,N,2]
            'hw': hw,                   # [b,t,N,2]
            'bbox': bbox,               # [b,t,N,4]
            'prob': prob,               # [b,t,N], logits
            'anchor': anchors_xyxy      # [1,1,N,4]
        }

        if compute_loss:
            assert before_query_mask is not None
            assert gt_probs is not None
            assert gt_bboxes is not None

            # rename variables for `get_losses_with_anchor` interface
            gts = {
                'before_query': before_query_mask,  # [b,t]
                'clip_with_bbox': gt_probs,         # [b,t]
                'clip_bbox': gt_bboxes,             # [b,t,4]
                # 'hw': None,                     # [b,t,2]
                # 'center': None,                 # [b,t,2]
            }
            # acutal loss calculation
            loss_dict, preds_top, gts, pos_mask = get_losses_with_anchor(
                pred_dict, gts,
                training=training,
                positive_threshold=self.positive_threshold,
                weight_bbox_center=self.weight_bbox_center,
                weight_bbox_hw=self.weight_bbox_hw,
                weight_bbox_giou=self.weight_bbox_giou,
                weight_prob=self.weight_prob,
                use_hnm=use_hnm,
            )

            loss_names = [k.replace('loss_', '') for k in loss_dict.keys() if 'loss_' in k]
            total_loss: torch.Tensor = torch.tensor(0., dtype=torch.float32, device=device, requires_grad=True)
            for loss_name in loss_names:
                ww, l = loss_dict[f'weight_{loss_name}'], loss_dict[f'loss_{loss_name}']
                if training:
                    assert l.requires_grad, f'{loss_name} should require grad'
                total_loss = total_loss + ww * l


            if self.weight_singular > 0 or self.weight_entropy > 0 or self.weight_sinkhorn > 0:
                # penalize entropy of a normed score map while limiting sigma's
                # entropy -> activate only specific parts
                # sigma -> limit the overall score magnitude
                loss_singular = torch.tensor(0., dtype=query_feat.dtype, device=device)
                loss_entropy = torch.tensor(0., dtype=query_feat.dtype, device=device)
                loss_sinkhorn = torch.tensor(0., dtype=query_feat.dtype, device=device)
                if self.ignore_border:
                    _qfeat = query_feat[..., 2:-2, 2:-2].detach()
                    _cfeat = clip_feat_stx[..., 2:-2, 2:-2]
                else:
                    _qfeat = query_feat.detach()
                    _cfeat = clip_feat_stx
                _qfeat = rearrange(_qfeat, 'b c h w -> b (h w) c')  # [b,h*w,c]
                _cfeat = rearrange(_cfeat, '(b t) c h w -> b (t h w) c', b=b)  # [b,t*h*w,c]
                _qfeat = _qfeat - _qfeat.mean(dim=1, keepdim=True)  # [b,h*w,c]
                for bidx in range(b):
                    U, S, V = torch.pca_lowrank(_cfeat[bidx], q=self.rank_pca)  # [t*h*w,Q], [Q], [c,Q]
                    if not self.singular_include_first:
                        S = S[1:]
                    if not self.entropy_include_first:
                        V = V[:, 1:]
                    score_map = torch.matmul(_qfeat[bidx], V)  # [h*w,Q]

                    if self.weight_sinkhorn == 0:  # use entropy
                        score_map_exp = 1. - torch.exp(-1 * score_map ** 2 / 10)  # [h*w,Q]
                        score_map_normq = F.softmax(score_map_exp / .2, dim=1)
                        score_map_normq = score_map_normq.clamp(1e-6, 1-1e-6)
                        score_map_normhw = F.softmax(score_map_exp.mean(dim=0) / .1, dim=0)  # [Q]
                        score_map_normhw = score_map_normhw.clamp(1e-6, 1-1e-6)

                        patchwise_entropy = -(score_map_normq * score_map_normq.log()).sum(dim=1)  # [h*w,Q] -> [h*w]
                        patchwise_entropy = patchwise_entropy.mean()
                        mapwise_entropy = -(score_map_normhw * score_map_normhw.log()).sum()  # [Q] -> scalar
                        loss_entropy = loss_entropy + patchwise_entropy - mapwise_entropy
                    else:
                        score_map_exp = 1. - torch.exp(-1 * score_map ** 2 / 1000)  # [h*w,Q]
                        score_map_exp_normhw = score_map_exp / score_map_exp.sum(dim=1, keepdim=True)  # [h*w,Q]
                        score_map_exp_normhw = rearrange(score_map_exp_normhw, 'hw Q -> Q hw')
                        idxs = torch.combinations(torch.arange(self.rank_pca, device=device), with_replacement=False)
                        hw = score_map_exp_normhw.shape[1]
                        _a, _b = score_map_exp_normhw[idxs[:, 0]], score_map_exp_normhw[idxs[:, 1]]
                        _xy = torch.stack(torch.meshgrid(torch.arange(int(hw**.5), device=device), torch.arange(int(hw**.5), device=device), indexing='ij'), dim=-1)
                        _xy = rearrange(_xy, 'h w c -> (h w) c')
                        _xy = _xy[None].expand(self.rank_pca * (self.rank_pca - 1) // 2, -1, -1)
                        _xy = _xy.float() / hw ** .5
                        loss_sinkhorn = loss_sinkhorn - self.sinkhorn.forward(_a, _xy, _b, _xy).mean()  # maximize

                    max_sigma = torch.tensor(1000., dtype=S.dtype, device=device)
                    loss_singular = loss_singular + -torch.minimum(S, max_sigma).sum()
                loss_singular = loss_singular / b
                loss_entropy = loss_entropy / b
                loss_sinkhorn = loss_sinkhorn / b
                if self.weight_singular > 0:
                    total_loss = total_loss + self.weight_singular * loss_singular
                if self.weight_entropy > 0:
                    total_loss = total_loss + self.weight_entropy * loss_entropy
                if self.weight_sinkhorn > 0:
                    total_loss = total_loss + self.weight_sinkhorn * loss_sinkhorn
                # print(loss_singular, loss_entropy, loss_dict['loss_prob'])

            if self.debug:
                tqdm.write(repr(loss_dict['loss_prob']))

            # for logging - losses
            loss_dict = detach_dict(loss_dict)
            log_dict = {
                'loss': total_loss.detach(),
                'loss_bbox_center': loss_dict['loss_bbox_center'].mean(),
                'loss_bbox_hw': loss_dict['loss_bbox_hw'].mean(),
                'loss_bbox_giou': loss_dict['loss_bbox_giou'].mean(),
                'loss_prob': loss_dict['loss_prob'].mean(),
            }

            if self.weight_singular > 0:
                log_dict.update({'loss_singular': loss_singular.detach()})
            if self.weight_entropy > 0:
                log_dict.update({'loss_entropy': loss_entropy.detach()})
            if self.weight_sinkhorn > 0:
                log_dict.update({'loss_sinkhorn': loss_sinkhorn.detach()})


            # for logging - metrics
            preds_top = detach_dict(preds_top)
            prob: torch.Tensor = prob.detach()
            b, t, N = prob.shape
            ious, gious = loss_dict['iou'], loss_dict['giou']  # both [b*t*N]
            prob_theta = .5
            if training:  # measure for all positive anchors
                if pos_mask.sum() > 0:
                    ious, gious = ious[pos_mask], gious[pos_mask]  # both [#pos_anchors]
                    prob = prob.flatten()[pos_mask]  # [b*t*N] -> [#pos_anchors]
                    prob_accuracy = (prob.sigmoid() > prob_theta).float().mean()
                else:
                    prob_accuracy = torch.tensor(0., dtype=torch.float32, device=device)
            else:  # measure for per-frame top-1 anchors
                pos_mask = gt_probs.bool().flatten()  # [b,t]
                top_idx = rearrange(prob.argmax(dim=-1, keepdim=True), 'b t 1 -> (b t) 1')  # [b*t, 1]
                ious, gious = rearrange(ious, '(b t N) -> (b t) N', b=b, t=t), rearrange(gious, '(b t N) -> (b t) N', b=b, t=t)
                ious, gious = torch.take_along_dim(ious, top_idx, dim=-1), torch.take_along_dim(gious, top_idx, dim=-1)  # [b*t]
                ious, gious = ious[pos_mask], gious[pos_mask]
                prob = preds_top['prob']  # [b,t]
                prob_accuracy = (prob.sigmoid() > prob_theta) == gt_probs.bool()  # [b,t]
                prob_accuracy = prob_accuracy.float().mean()
            ious, gious = ious.mean(), gious.mean()
            log_dict.update({
                'iou': ious,
                'giou': gious,
                'prob_acc': prob_accuracy,
            })
            if self.cls_learnable_scaling:
                log_dict.update({'scaling_param': self.scaling_param})
            if self.enable_cls_token_score:
                log_dict.update({'cls_mean_before_bn': self.cls_mean_before_bn})
                log_dict.update({'cls_std_before_bn': self.cls_std_before_bn})
                log_dict.update({'cls_mean_after_bn': self.cls_mean_after_bn})
                log_dict.update({'cls_std_after_bn': self.cls_std_after_bn})
            if self.enable_pca_guide:
                log_dict.update({'score_maps_mean': self.score_maps_mean})
                log_dict.update({'score_maps_std': self.score_maps_std})
            # if locals().get('sim_mask_num') is not None and enable_rt_pq_threshold:
            #     log_dict.update({'sim_mask_num': locals().get('sim_mask_num').item()})

            # not for logging but just in case we need it
            info_dict = {
                'loss_dict': loss_dict,     # losses starting with 'loss_', weights starting with 'weight_', iou, giou
                'preds_top': preds_top,     # bbox: [b,t,4], prob: [b,t]
                'gts': gts,                 # gts with hw, center computed
            }

            # gather all outputs
            output_dict.update({'loss': total_loss})  # for backward
            output_dict.update({'log_dict': log_dict})  # for logging
            output_dict.update({'info_dict': info_dict})  # for debugging
        output_dict.update({'pred_dict': detach_dict(pred_dict)})

        return output_dict


class Head(nn.Module):
    def __init__(self, in_dim=256, in_res=8, out_res=16, n=n_base_sizes, m=n_aspect_ratios):
        super(Head, self).__init__()

        self.in_dim = in_dim
        self.n = n
        self.m = m
        self.num_up_layers = int(math.log2(out_res // in_res))
        self.num_layers = 3

        if self.num_up_layers > 0:
            self.up_convs = []
            for _ in range(self.num_up_layers):
                self.up_convs.append(torch.nn.ConvTranspose2d(in_dim, in_dim, kernel_size=4, stride=2, padding=1))
            self.up_convs = nn.Sequential(*self.up_convs)

        self.in_conv = BasicBlock_Conv2D(in_dim=in_dim, out_dim=2*in_dim)

        self.regression_conv = []
        for i in range(self.num_layers):
            self.regression_conv.append(BasicBlock_Conv2D(in_dim, in_dim))
        self.regression_conv = nn.Sequential(*self.regression_conv)

        self.classification_conv = []
        for i in range(self.num_layers):
            self.classification_conv.append(BasicBlock_Conv2D(in_dim, in_dim))
        self.classification_conv = nn.Sequential(*self.classification_conv)

        self.droupout_feat = torch.nn.Dropout(p=0.2)
        self.droupout_cls = torch.nn.Dropout(p=0.2)

        self.regression_head = nn.Conv2d(in_dim, n * m * 4, kernel_size=3, padding=1)
        self.classification_head = nn.Conv2d(in_dim, n * m * 1, kernel_size=3, padding=1)

        self.regression_head.apply(self.init_weights_conv)
        self.classification_head.apply(self.init_weights_conv)

    def init_weights_conv(self, m):
        if type(m) == nn.Conv2d:
            nn.init.normal_(m.weight, mean=0.0, std=1e-6)
            nn.init.normal_(m.bias, mean=0.0, std=1e-6)

    def forward(self, x):
        '''
        x in shape [B,c,h=8,w=8]
        '''
        if self.num_up_layers > 0:
            x = self.up_convs(x)     # [B,c,h=16,w=16]

        B, c, h, w = x.shape

        feat_reg, feat_cls = self.in_conv(x).split([c, c], dim=1)   # both [B,c,h,w]
        # dpout pos 1, seems better
        feat_reg = self.droupout_feat(feat_reg)
        feat_cls = self.droupout_cls(feat_cls)

        feat_reg = self.regression_conv(feat_reg)        # [B,n*m*4,h,w]
        feat_cls = self.classification_conv(feat_cls)    # [B,n*m*1,h,w]

        out_reg = self.regression_head(feat_reg)
        out_cls = self.classification_head(feat_cls)

        out_reg = rearrange(out_reg, 'B (n m c) h w -> B (h w n m) c', h=h, w=w, n=self.n, m=self.m, c=4)
        out_cls = rearrange(out_cls, 'B (n m c) h w -> B (h w n m) c', h=h, w=w, n=self.n, m=self.m, c=1)

        return out_reg, out_cls


if __name__ == '__main__':
    import hydra
    from omegaconf import OmegaConf, DictConfig

    @hydra.main(config_path='../../config', config_name='base', version_base='1.3')
    def main(config: DictConfig):
        model = ClipMatcher(config).cuda()
        print('Model with {} parameters'.format(sum(p.numel() for p in model.parameters())))
        print(config.model.cpt_path)
        checkpoint = torch.load(config.model.cpt_path, map_location='cpu', weights_only=True)
        model.load_state_dict(checkpoint["state_dict"], strict=True)
        model.eval()
        torch.set_grad_enabled(False)
        del checkpoint



    main()<|MERGE_RESOLUTION|>--- conflicted
+++ resolved
@@ -56,14 +56,6 @@
         assert backbone_type in ['vits14', 'vitb14', 'vitl14', 'vitg14']
         down_rate = 14
         if backbone_type == 'vitb14':
-<<<<<<< HEAD
-            backbone_dim = 768
-        elif backbone_type == 'vits14':
-            backbone_dim = 384
-        elif backbone_type == 'vitl14':
-            backbone_dim = 1024
-        backbone_dim = 768
-=======
             backbone = Dinov2Model.from_pretrained('facebook/dinov2-base')
             backbone_dim = 768
         elif backbone_type == 'vits14':
@@ -84,7 +76,6 @@
         elif backbone_type == 'vits16':
             backbone = ViTModel.from_pretrained('facebook/dino-vits16')
             backbone_dim = 384
->>>>>>> 1c41f52c
     else:
         raise NotImplementedError
     return backbone, down_rate, backbone_dim
@@ -794,11 +785,7 @@
                 query = rt_pos_queries[torch.arange(b), random_idx]
             query_feat_dict = self.extract_feature(query)
 
-<<<<<<< HEAD
-        if rt_pos and (random.random() < self.prob_apply_rt_pos or self.debug):
-=======
         if rt_pos and (random.randint(0, 1) == 1 or self.debug) and self.sim_between != 'random':
->>>>>>> 1c41f52c
             rt_pos_queries = rearrange(rt_pos_queries, 'b t c h w -> (b t) c h w') # [b*t,c,h,w]
             with self.backbone_context():
                 rt_pos_queries_feat_dict = self.extract_feature(rt_pos_queries)
