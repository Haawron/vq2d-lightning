--- conflicted
+++ resolved
@@ -339,28 +339,8 @@
         self.temporal_mask = None
 
 
-<<<<<<< HEAD
-        if self.num_layers_stst_decoder > 0:
-            stst_in_dim = self.backbone_dim if self.no_reduce else 256
-            self.pe_3d_st = torch.zeros(1, self.t_short * 32 ** 2, stst_in_dim)
-            self.pe_3d_st = nn.parameter.Parameter(self.pe_3d_st)
-            self.stst_decoder = nn.TransformerDecoder(
-                nn.TransformerDecoderLayer(
-                    d_model=stst_in_dim,
-                    nhead=self.nhead,
-                    dim_feedforward=stst_in_dim*4,
-                    dropout=transformer_dropout,
-                    activation='gelu',
-                    batch_first=True),
-                num_layers=self.num_layers_stst_decoder)
-
-        # output head
-        self.head = Head(in_dim=sttx_in_dim, in_res=self.resolution_transformer, out_res=self.num_anchor_regions)
-
-=======
         # output head
         self.head = Head(in_dim=256, in_res=self.resolution_transformer, out_res=self.num_anchor_regions)
->>>>>>> c6f7c6b5
         self.debug = debug
         if debug:
             print(self)
