--- conflicted
+++ resolved
@@ -776,17 +776,11 @@
             rand_indices_per_batch = torch.zeros(b, dtype=torch.long, device=sim.device)  # [b]
             if batch_has_valid.any():
                 valid_sim_mask = sim_mask.float()  # [b, t]
-<<<<<<< HEAD
-                if self.sim_between == 'positives_multinomial':
-                    valid_sim = sim * valid_sim_mask  # [b,t]
-                    # valid_sim = 1 + sim * valid_sim_mask  # [b,t]
-=======
                 if self.sim_between in ['positives_multinomial', 'positives_multinomial_plus1']:
                     if self.sim_between == 'positives_multinomial_plus1':
                         valid_sim = 1 + sim * valid_sim_mask  # [b,t]
                     else:
                         valid_sim = sim * valid_sim_mask  # [b,t]
->>>>>>> 32b0eac7
                     valid_sim = valid_sim / (valid_sim.sum(dim=-1, keepdim=True) + 1e-6)  # [b,t]
                     rand_indices_per_batch[batch_has_valid] = torch.multinomial(valid_sim[batch_has_valid], 1).squeeze(1)  # [b]
                 else:
