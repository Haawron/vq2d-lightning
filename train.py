--- conflicted
+++ resolved
@@ -102,12 +102,8 @@
             f'prefetch_factor={config.prefetch_factor}'
         ])
         plm = LitModule.load_from_checkpoint(p_ckpt)
-<<<<<<< HEAD
         pdm = litdatamodule(eval_config)
 
-=======
-        pdm = LitVQ2DDataModule(eval_config)
-        
         if config.dataset.get('movement', "") in ['slow', 'medium', 'fast']:
             for eval_movement in ['slow', 'medium', 'fast']:
                 eval_config.dataset.movement = eval_movement
@@ -117,23 +113,22 @@
                 log_to_console(f'Evaluating the best model in {eval_movement} movement')
                 trainer.predict(plm, datamodule=pdm, return_predictions=False)
                 log_to_console('\n' + "="*80 + '\n')
-                
->>>>>>> 1c41f52c
-        if config.predict_val:
-            trainer, _ = get_trainer(eval_config, jid=jid, enable_progress_bar=not within_slurm_batch(), enable_checkpointing=False, ddp_timeout=600)
-            log_to_console('\n' + "="*80 + '\n')
-            log_to_console('Evaluating the best model')
-            trainer.predict(plm, datamodule=pdm, return_predictions=False)
-            log_to_console('\n' + "="*80 + '\n')
+        else:
+            if config.predict_val:
+                trainer, _ = get_trainer(eval_config, jid=jid, enable_progress_bar=not within_slurm_batch(), enable_checkpointing=False, ddp_timeout=600)
+                log_to_console('\n' + "="*80 + '\n')
+                log_to_console('Evaluating the best model')
+                trainer.predict(plm, datamodule=pdm, return_predictions=False)
+                log_to_console('\n' + "="*80 + '\n')
 
-        if config.predict_test and not config.dataset.name != 'lasot':
-            eval_config.test_submit = True
-            pdm.test_submit = True
-            trainer, _ = get_trainer(eval_config, jid=jid, enable_progress_bar=not within_slurm_batch(), enable_checkpointing=False, ddp_timeout=600)
-            log_to_console('\n' + "="*80 + '\n')
-            log_to_console('Evaluating the best model on test set')
-            trainer.predict(plm, datamodule=pdm, return_predictions=False)
-            log_to_console('\n' + "="*80 + '\n')
+            if config.predict_test and not config.dataset.name != 'lasot':
+                eval_config.test_submit = True
+                pdm.test_submit = True
+                trainer, _ = get_trainer(eval_config, jid=jid, enable_progress_bar=not within_slurm_batch(), enable_checkpointing=False, ddp_timeout=600)
+                log_to_console('\n' + "="*80 + '\n')
+                log_to_console('Evaluating the best model on test set')
+                trainer.predict(plm, datamodule=pdm, return_predictions=False)
+                log_to_console('\n' + "="*80 + '\n')
 
 
 if __name__ == '__main__':
