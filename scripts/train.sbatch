#!/bin/bash

<<<<<<< HEAD
#SBATCH --job-name=ours
=======
#SBATCH --job-name=ours-sink
>>>>>>> 71cf7f33
#SBATCH --output=logs/slurm/%j--%x.log
#SBATCH --error=logs/slurm/%j--%x.err
#SBATCH --time=4-0
#SBATCH --partition=batch_grad
#SBATCH --gres=gpu:8
#SBATCH --cpus-per-gpu=8
#SBATCH --mem-per-gpu=43G

hostname

source ./scripts/_setup.sh

# # VQLoc w HNM 
# python train.py --config-name train_fast \
#     +use_hnm=true \
#     batch_size=8 \

<<<<<<< HEAD
# # VQLoc w HNM and HQQ
# python train.py --config-name train_fast \
#     +experiment=\[rt_pos_query\] \
#     model.sim_between=positives \
#     +use_hnm=true \
#     batch_size=8 \

###############################################################

python train.py --config-name train_fast \
    +model_adjust=\[no_sttx,no_bottleneck,conv_summary\] \
    +experiment=\[rt_pos_query,cls_token_score,pca_guide\] \
    model.late_reduce=true \
    +model.weight_entropy=.1 \
    +model.ignore_border=true \
    model.sim_between=positives \
    model.cls_scaling_type='sigmoid_mean' \
    +model.cls_repair_neighbor=true \
    +model.enable_temporal_shift_conv_summary=true \
    batch_size=3 \

###############################################################

# # Ours
# python train.py --config-name train_fast \
#     +model_adjust=\[no_sttx,no_bottleneck,conv_summary\] \
#     +experiment=\[rt_pos_query,cls_token_score,pca_guide\] \
#     model.late_reduce=true \
#     +model.weight_entropy=.1 \
#     model.sim_between=positives \
#     model.cls_scaling_type='sigmoid_mean' \
#     +model.cls_repair_neighbor=true \
#     +model.enable_temporal_shift_conv_summary=true \
#     batch_size=3 \

###############################################################

=======
# Ours
python train.py --config-name train_fast \
    +model_adjust=\[no_sttx,no_bottleneck,conv_summary\] \
    +experiment=\[rt_pos_query,cls_token_score,pca_guide\] \
    model.late_reduce=true \
    model.sim_between='positives_multinomial' \
    +model.weight_sinkhorn=100 \
    +model.ignore_border=false \
    model.cls_scaling_type='sigmoid_mean' \
    +model.cls_repair_neighbor=true \
    +model.enable_temporal_shift_conv_summary=true \
    batch_size=3 \

###############################################################

# # Ours
# python train.py --config-name train_fast \
#     +model_adjust=\[no_sttx,no_bottleneck,conv_summary\] \
#     +experiment=\[rt_pos_query,cls_token_score,pca_guide\] \
#     model.late_reduce=true \
#     +model.weight_entropy=.1 \
#     model.sim_between=positives \
#     model.cls_scaling_type='sigmoid_mean' \
#     +model.cls_repair_neighbor=true \
#     +model.enable_temporal_shift_conv_summary=true \
#     batch_size=3 \

###############################################################

>>>>>>> 71cf7f33
# # Ours - PCA loss
# python train.py --config-name train_fast \
#     +model_adjust=\[no_sttx,no_bottleneck,conv_summary\] \
#     +experiment=\[rt_pos_query,cls_token_score,pca_guide\] \
#     model.late_reduce=true \
#     model.sim_between=positives \
#     model.cls_scaling_type='sigmoid_mean' \
#     +model.cls_repair_neighbor=true \
#     +model.enable_temporal_shift_conv_summary=true \
#     batch_size=3 \

# # Ours - PCA loss - HQQ
# python train.py --config-name train_fast \
#     +model_adjust=\[no_sttx,no_bottleneck,conv_summary\] \
#     +experiment=\[cls_token_score,pca_guide\] \
#     model.late_reduce=true \
#     model.cls_scaling_type='sigmoid_mean' \
#     +model.cls_repair_neighbor=true \
#     +model.enable_temporal_shift_conv_summary=true \
#     batch_size=3 \

# # Ours - PCA loss - HQQ - Guide
# python train.py --config-name train_fast \
#     +model_adjust=\[no_sttx,no_bottleneck,conv_summary\] \
#     model.late_reduce=true \
#     +model.enable_temporal_shift_conv_summary=true \
#     batch_size=3 \

# # Ours - PCA loss - HQQ - Guide - TAC<-vqloc (이미 했음)
# python train.py --config-name train_fast \
#     model.late_reduce=true \
#     batch_size=3 돌리지=마세요 \

###############################################################

# # No HQQ
# python train.py --config-name train_fast \
#     +model_adjust=\[no_sttx,no_bottleneck,conv_summary\] \
#     +experiment=\[cls_token_score,pca_guide\] \
#     model.late_reduce=true \
#     +model.weight_entropy=.1 \
#     model.cls_scaling_type='sigmoid_mean' \
#     +model.cls_repair_neighbor=true \
#     +model.enable_temporal_shift_conv_summary=true \
#     batch_size=3 \

# # bottom
# python train.py --config-name train_fast \
#     +model_adjust=\[no_sttx,no_bottleneck,conv_summary\] \
#     +experiment=\[rt_pos_query,cls_token_score,pca_guide\] \
#     model.late_reduce=true \
#     +model.weight_entropy=.1 \
#     model.sim_between=positives \
#     rt_pos_query.mode=hard \
#     model.cls_scaling_type='sigmoid_mean' \
#     +model.cls_repair_neighbor=true \
#     +model.enable_temporal_shift_conv_summary=true \
#     batch_size=3 \

# # Random
# python train.py --config-name train_fast \
#     +model_adjust=\[no_sttx,no_bottleneck,conv_summary\] \
#     +experiment=\[thr_rt_pos_query,cls_token_score,pca_guide\] \
#     model.late_reduce=true \
#     +model.weight_entropy=.1 \
#     model.cls_scaling_type='sigmoid_mean' \
#     +model.cls_repair_neighbor=true \
#     +model.enable_temporal_shift_conv_summary=true \
#     batch_size=3 \

###############################################################

# # No global guide
# python train.py --config-name train_fast \
#     +model_adjust=\[no_sttx,no_bottleneck,conv_summary\] \
#     +experiment=\[rt_pos_query,pca_guide\] \
#     model.late_reduce=true \
#     +model.weight_entropy=.1 \
#     model.sim_between=positives \
#     +model.enable_temporal_shift_conv_summary=true \
#     batch_size=3 \

# # Global guide (w/o repair)
# python train.py --config-name train_fast \
#     +model_adjust=\[no_sttx,no_bottleneck,conv_summary\] \
#     +experiment=\[rt_pos_query,cls_token_score,pca_guide\] \
#     model.late_reduce=true \
#     +model.weight_entropy=.1 \
#     model.sim_between=positives \
#     model.cls_scaling_type='sigmoid_mean' \
#     +model.enable_temporal_shift_conv_summary=true \
#     batch_size=3 \<|MERGE_RESOLUTION|>--- conflicted
+++ resolved
@@ -1,10 +1,6 @@
 #!/bin/bash
 
-<<<<<<< HEAD
-#SBATCH --job-name=ours
-=======
 #SBATCH --job-name=ours-sink
->>>>>>> 71cf7f33
 #SBATCH --output=logs/slurm/%j--%x.log
 #SBATCH --error=logs/slurm/%j--%x.err
 #SBATCH --time=4-0
@@ -12,55 +8,17 @@
 #SBATCH --gres=gpu:8
 #SBATCH --cpus-per-gpu=8
 #SBATCH --mem-per-gpu=43G
+#SBATCH -x ariel-k[1,2],ariel-m1
 
 hostname
 
 source ./scripts/_setup.sh
 
-# # VQLoc w HNM 
+# # VQLoc w HNM
 # python train.py --config-name train_fast \
 #     +use_hnm=true \
 #     batch_size=8 \
 
-<<<<<<< HEAD
-# # VQLoc w HNM and HQQ
-# python train.py --config-name train_fast \
-#     +experiment=\[rt_pos_query\] \
-#     model.sim_between=positives \
-#     +use_hnm=true \
-#     batch_size=8 \
-
-###############################################################
-
-python train.py --config-name train_fast \
-    +model_adjust=\[no_sttx,no_bottleneck,conv_summary\] \
-    +experiment=\[rt_pos_query,cls_token_score,pca_guide\] \
-    model.late_reduce=true \
-    +model.weight_entropy=.1 \
-    +model.ignore_border=true \
-    model.sim_between=positives \
-    model.cls_scaling_type='sigmoid_mean' \
-    +model.cls_repair_neighbor=true \
-    +model.enable_temporal_shift_conv_summary=true \
-    batch_size=3 \
-
-###############################################################
-
-# # Ours
-# python train.py --config-name train_fast \
-#     +model_adjust=\[no_sttx,no_bottleneck,conv_summary\] \
-#     +experiment=\[rt_pos_query,cls_token_score,pca_guide\] \
-#     model.late_reduce=true \
-#     +model.weight_entropy=.1 \
-#     model.sim_between=positives \
-#     model.cls_scaling_type='sigmoid_mean' \
-#     +model.cls_repair_neighbor=true \
-#     +model.enable_temporal_shift_conv_summary=true \
-#     batch_size=3 \
-
-###############################################################
-
-=======
 # Ours
 python train.py --config-name train_fast \
     +model_adjust=\[no_sttx,no_bottleneck,conv_summary\] \
@@ -90,7 +48,6 @@
 
 ###############################################################
 
->>>>>>> 71cf7f33
 # # Ours - PCA loss
 # python train.py --config-name train_fast \
 #     +model_adjust=\[no_sttx,no_bottleneck,conv_summary\] \
