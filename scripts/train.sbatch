--- conflicted
+++ resolved
@@ -1,10 +1,6 @@
 #!/bin/bash
 
-<<<<<<< HEAD
 #SBATCH --job-name=pca-3
-=======
-#SBATCH --job-name=pca-6+
->>>>>>> 5ff2a108
 #SBATCH --output=logs/slurm/%j--%x.log
 #SBATCH --error=logs/slurm/%j--%x.err
 #SBATCH --time=4-0
@@ -30,7 +26,6 @@
 #     +model.pca_guide_ablation=true \
 #     trainer.logger.0.group='pca' \
 
-<<<<<<< HEAD
 # python train.py --config-name train_fast \
 #     +experiment=pca_guide \
 #     model.pca_guide_version=6 batch_size=8 \
@@ -40,11 +35,6 @@
 #     +experiment=pca_guide \
 #     model.pca_guide_version=6  batch_size=4 \
 #     model.num_layers_st_transformer=0 model.resolution_transformer=32 model.num_anchor_regions=32 \
-=======
-# python train.py --config-name train_fast \
-#     +experiment=pca_guide \
-#     model.pca_guide_version=6 batch_size=8 \
->>>>>>> 5ff2a108
 #     trainer.logger.0.group='pca' \
 
 python train.py --config-name train_fast \
@@ -58,7 +48,7 @@
 #     model.pca_guide_version=5 \
 #     trainer.logger.0.group='pca' \
 
-python train.py --config-name train_fast \
-    +experiment=pca_guide \
-    model.pca_guide_version=3  batch_size=4 \
+# python train.py --config-name train_fast \
+#     +experiment=pca_guide \
+#     model.pca_guide_version=3  batch_size=4 \
     # model.num_layers_st_transformer=0 model.resolution_transformer=32 model.num_anchor_regions=32 optim.lr_scheduler.warmup_iter=100