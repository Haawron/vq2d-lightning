--- conflicted
+++ resolved
@@ -7,13 +7,8 @@
 #SBATCH --partition=batch_grad
 #SBATCH --gres=gpu:8
 #SBATCH --cpus-per-gpu=8
-<<<<<<< HEAD
 #SBATCH --mem-per-gpu=51G
 #SBATCH -x  aurora-g[1,7]
-=======
-#SBATCH --mem-per-gpu=43G
-#SBATCH -x ariel-k[1,2],ariel-m1
->>>>>>> 13825725
 
 hostname
 
