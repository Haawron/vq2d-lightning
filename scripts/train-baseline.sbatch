#!/bin/bash

#SBATCH --job-name=baseline
#SBATCH --output=logs/slurm/%j--%x.log
#SBATCH --error=logs/slurm/%j--%x.err
#SBATCH --time=4-0
#SBATCH --partition=batch_grad
#SBATCH --gres=gpu:8
#SBATCH --cpus-per-gpu=8
<<<<<<< HEAD
#SBATCH --mem-per-gpu=51G
#SBATCH -x  aurora-g7
=======
#SBATCH --mem-per-gpu=50G
#SBATCH -x ariel-k[1,2],ariel-m1
>>>>>>> 086474c2

hostname

source ./scripts/_setup.sh


# python train.py

# python train.py --config-name train_fast

# python train.py --config-name train_fast \
#     +experiment=repair_baseline augment=affine


python train.py --config-name train_fast batch_size=4 optim.lr_scheduler.warmup_iter=100<|MERGE_RESOLUTION|>--- conflicted
+++ resolved
@@ -7,13 +7,8 @@
 #SBATCH --partition=batch_grad
 #SBATCH --gres=gpu:8
 #SBATCH --cpus-per-gpu=8
-<<<<<<< HEAD
 #SBATCH --mem-per-gpu=51G
 #SBATCH -x  aurora-g7
-=======
-#SBATCH --mem-per-gpu=50G
-#SBATCH -x ariel-k[1,2],ariel-m1
->>>>>>> 086474c2
 
 hostname
 
