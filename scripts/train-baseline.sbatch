--- conflicted
+++ resolved
@@ -7,21 +7,15 @@
 #SBATCH --partition=batch_grad
 #SBATCH --gres=gpu:8
 #SBATCH --cpus-per-gpu=8
-#SBATCH --mem-per-gpu=42G
-#SBATCH -x ariel-v[3,6],ariel-k[1,2],ariel-m1
+#SBATCH --mem-per-gpu=50G
+#SBATCH -x aurora-g7
 
 hostname
 
 source ./scripts/_setup.sh
 
 
-<<<<<<< HEAD
-python run.py dataset.batch_size=3 compile=false \
-    backbone_precision=fp32 backbone_fp32_mm_precision=highest \
-    dataset.prefetch_factor=4 dataset.num_workers=6
-=======
 python run.py
->>>>>>> 9b802348
 
 # python run.py compile=true \
 #     backbone_precision=bf16 backbone_fp32_mm_precision=medium